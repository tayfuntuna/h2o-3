--- conflicted
+++ resolved
@@ -5,13 +5,8 @@
   prostate.hex <- h2o.uploadFile(path = locate("smalldata/logreg/prostate.csv"), destination_frame = "prostate.hex")
   # prostate.glm <- h2o.glm(y = "CAPSULE", x = c("AGE","RACE","PSA","DCAPS"), training_frame = prostate.hex, family = "binomial", nfolds = 10, alpha = 0.5)
   prostate.glm <- h2o.glm(y = "CAPSULE", x = c("AGE","RACE","PSA","DCAPS"), training_frame = prostate.hex, family = "binomial", alpha = 0.5)
-<<<<<<< HEAD
-  glmmodel.path <- h2o.saveModel(object = prostate.glm, dir = tempdir())
+  glmmodel.path <- h2o.saveModel(object = prostate.glm, path = tempdir())
   glmmodel.load <- h2o.loadModel(glmmodel.path)
-=======
-  glmmodel.path <- h2o.saveModel(object = prostate.glm, path = tempdir())
-  glmmodel.load <- h2o.loadModel(H2Oserver, glmmodel.path)
->>>>>>> dd574c50
   testEnd()
 }
 
