setwd(normalizePath(dirname(R.utils::commandArgs(asValues=TRUE)$"f")))
source("../../scripts/h2o-r-test-setup.R")



test.pub_1235 <- function() {
  Log.info("Import Chicago crimes data...")
  crimes <- h2o.importFile(locate("smalldata/chicago/chicagoCrimes10k.csv.zip"))
  print(summary(crimes))
  
<<<<<<< HEAD
  Log.info("Split frame with ratios = c(0.8,0.2)")
  crimesSplit <- h2o.splitFrame(crimes, ratios = c(0.8,0.2))
=======
  Log.info("Split frame with ratios = c(0.8,0.19999999)")
  crimesSplit <- h2o.splitFrame(crimes, ratios = c(0.8,0.199999999))
>>>>>>> 4f96ee57
  
}

doTest("PUB-1235: h2o.splitFrame causes AIOOBE", test.pub_1235)<|MERGE_RESOLUTION|>--- conflicted
+++ resolved
@@ -8,13 +8,8 @@
   crimes <- h2o.importFile(locate("smalldata/chicago/chicagoCrimes10k.csv.zip"))
   print(summary(crimes))
   
-<<<<<<< HEAD
-  Log.info("Split frame with ratios = c(0.8,0.2)")
-  crimesSplit <- h2o.splitFrame(crimes, ratios = c(0.8,0.2))
-=======
   Log.info("Split frame with ratios = c(0.8,0.19999999)")
   crimesSplit <- h2o.splitFrame(crimes, ratios = c(0.8,0.199999999))
->>>>>>> 4f96ee57
   
 }
 
