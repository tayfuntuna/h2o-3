--- conflicted
+++ resolved
@@ -35,10 +35,6 @@
   expect_false(file.exists(cmd_path))
   expect_false(file.exists(err_path))
 
-<<<<<<< HEAD
-  
-=======
->>>>>>> 4f96ee57
 }
 
 doTest("Logging Tests: h2o.startLogging, h2o.stopLogging", test.rh2o_logging)