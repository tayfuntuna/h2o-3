#' Build a Big Data Random Forest Model
#'
#' Builds a Random Forest Model on an H2OFrame
#'
#' @param x A vector containing the names or indices of the predictor variables
#'        to use in building the GBM model.
#' @param y The name or index of the response variable. If the data does not
#'        contain a header, this is the column index number starting at 1, and
#'        increasing from left to right. (The response must be either an integer
#'        or a categorical variable).
#' @param training_frame An H2OFrame object containing the
#'        variables in the model.
#' @param model_id (Optional) The unique id assigned to the resulting model. If
#'        none is given, an id will automatically be generated.
#' @param validation_frame An H2OFrame object containing the variables in the model.  Default is NULL.
#' @param checkpoint "Model checkpoint (either key or H2ODeepLearningModel) to resume training with."
#' @param ignore_const_cols A logical value indicating whether or not to ignore all the constant columns in the training frame.
#' @param mtries Number of variables randomly sampled as candidates at each split.
#'        If set to -1, defaults to sqrt{p} for classification, and p/3 for regression,
#'        where p is the number of predictors.
#' @param sample_rate Sample rate, from 0 to 1.0.
#' @param col_sample_rate_per_tree Column sample rate per tree (from \code{0.0} to \code{1.0})
#' @param build_tree_one_node Run on one node only; no network overhead but
#'        fewer cpus used.  Suitable for small datasets.
#' @param ntrees A nonnegative integer that determines the number of trees to
#'        grow.
#' @param max_depth Maximum depth to grow the tree.
#' @param min_rows Minimum number of rows to assign to teminal nodes.
#' @param nbins For numerical columns (real/int), build a histogram of (at least) this many bins, then split at the best point.
#' @param nbins_top_level For numerical columns (real/int), build a histogram of (at most) this many bins at the root
#'        level, then decrease by factor of two per level.
#' @param nbins_cats For categorical columns (factors), build a histogram of this many bins, then split at the best point.
#'        Higher values can lead to more overfitting.
#' @param binomial_double_trees For binary classification: Build 2x as many trees (one per class) - can lead to higher accuracy.
#' @param balance_classes logical, indicates whether or not to balance training
#'        data class counts via over/under-sampling (for imbalanced data)
#' @param max_after_balance_size Maximum relative size of the training data after balancing class counts (can be less
#'        than 1.0). Ignored if balance_classes is FALSE, which is the default behavior.
#' @param seed Seed for random numbers (affects sampling) - Note: only
#'        reproducible when running single threaded
#' @param offset_column Specify the offset column.
#' @param weights_column Specify the weights column.
#' @param nfolds (Optional) Number of folds for cross-validation. If \code{nfolds >= 2}, then \code{validation} must remain empty.
#' @param fold_column (Optional) Column with cross-validation fold index assignment per observation
#' @param fold_assignment Cross-validation fold assignment scheme, if fold_column is not specified
#'        Must be "AUTO", "Random" or "Modulo"
#' @param keep_cross_validation_predictions Whether to keep the predictions of the cross-validation models
#' @param score_each_iteration Attempts to score each tree.
#' @param score_tree_interval Score the model after every so many trees. Disabled if set to 0.
#' @param stopping_rounds Early stopping based on convergence of stopping_metric.
#'        Stop if simple moving average of length k of the stopping_metric does not improve
#'        (by stopping_tolerance) for k=stopping_rounds scoring events.
#'        Can only trigger after at least 2k scoring events. Use 0 to disable.
#' @param stopping_metric Metric to use for convergence checking, only for _stopping_rounds > 0
#'        Can be one of "AUTO", "deviance", "logloss", "MSE", "AUC", "r2", "misclassification".
#' @param stopping_tolerance Relative tolerance for metric-based stopping criterion (if relative
#'        improvement is not at least this much, stop)
#' @param max_runtime_secs Maximum allowed runtime in seconds for model training. Use 0 to disable.
#' @param ... (Currently Unimplemented)
#' @return Creates a \linkS4class{H2OModel} object of the right type.
#' @seealso \code{\link{predict.H2OModel}} for prediction.
#' @export
h2o.randomForest <- function(x, y, training_frame,
                             model_id,
                             validation_frame = NULL,
                             ignore_const_cols = TRUE,
                             checkpoint,
                             mtries = -1,
                             sample_rate = 0.632,
                             col_sample_rate_per_tree = 1.0,
                             build_tree_one_node = FALSE,
                             ntrees = 50,
                             max_depth = 20,
                             min_rows = 1,
                             nbins = 20,
                             nbins_top_level,
                             nbins_cats = 1024,
                             binomial_double_trees = FALSE,
                             balance_classes = FALSE,
                             max_after_balance_size = 5,
                             seed,
                             offset_column = NULL,
                             weights_column = NULL,
                             nfolds = 0,
                             fold_column = NULL,
                             fold_assignment = c("AUTO","Random","Modulo"),
<<<<<<< HEAD
                             keep_cross_validation_predictions = FALSE)
{
  # Training_frame and validation_frame may be a key or an Frame object
  if (!is.Frame(training_frame))
=======
                             keep_cross_validation_predictions = FALSE,
                             score_each_iteration = FALSE,
                             score_tree_interval = 0,
                             stopping_rounds=0,
                             stopping_metric=c("AUTO", "deviance", "logloss", "MSE", "AUC", "r2", "misclassification"),
                             stopping_tolerance=1e-3,
                             max_runtime_secs=0
                             )
{
  # Training_frame and validation_frame may be a key or an H2OFrame object
  if (!is.H2OFrame(training_frame))
>>>>>>> 4f96ee57
    tryCatch(training_frame <- h2o.getFrame(training_frame),
             error = function(err) {
               stop("argument \"training_frame\" must be a valid H2OFrame or key")
             })
  if (!is.null(validation_frame)) {
    if (!is.H2OFrame(validation_frame))
        tryCatch(validation_frame <- h2o.getFrame(validation_frame),
                 error = function(err) {
                   stop("argument \"validation_frame\" must be a valid H2OFrame or key")
                 })
  }

  # Parameter list to send to model builder
  parms <- list()
  parms$training_frame <- training_frame
  args <- .verify_dataxy(training_frame, x, y)
  if( !missing(offset_column) && !is.null(offset_column))  args$x_ignore <- args$x_ignore[!( offset_column == args$x_ignore )]
  if( !missing(weights_column) && !is.null(weights_column)) args$x_ignore <- args$x_ignore[!( weights_column == args$x_ignore )]
  if( !missing(fold_column) && !is.null(fold_column)) args$x_ignore <- args$x_ignore[!( fold_column == args$x_ignore )]
  parms$ignored_columns <- args$x_ignore
  parms$response_column <- args$y
  if(!missing(model_id))
    parms$model_id <- model_id
  if(!missing(validation_frame))
    parms$validation_frame <- validation_frame
  if(!missing(ignore_const_cols))
    parms$ignore_const_cols <- ignore_const_cols
  if(!missing(checkpoint))
    parms$checkpoint <- checkpoint
  if(!missing(mtries))
    parms$mtries <- mtries
  if(!missing(sample_rate))
    parms$sample_rate <- sample_rate
  if(!missing(col_sample_rate_per_tree))
    parms$col_sample_rate_per_tree <- col_sample_rate_per_tree
  if(!missing(build_tree_one_node))
    parms$build_tree_one_node <- build_tree_one_node
  if(!missing(binomial_double_trees))
    parms$binomial_double_trees <- binomial_double_trees
  if(!missing(ntrees))
    parms$ntrees <- ntrees
  if(!missing(max_depth))
    parms$max_depth <- max_depth
  if(!missing(min_rows))
    parms$min_rows <- min_rows
  if(!missing(nbins))
    parms$nbins <- nbins
  if(!missing(nbins_top_level))
    parms$nbins_top_level <- nbins_top_level
  if(!missing(nbins_cats))
    parms$nbins_cats <- nbins_cats
  if(!missing(balance_classes))
    parms$balance_classes <- balance_classes
  if(!missing(max_after_balance_size))
    parms$max_after_balance_size <- max_after_balance_size
  if(!missing(seed))
    parms$seed <- seed
  if (!missing(nfolds))
    parms$nfolds <- nfolds
  if( !missing(offset_column) )             parms$offset_column          <- offset_column
  if( !missing(weights_column) )            parms$weights_column         <- weights_column
  if( !missing(fold_column) )               parms$fold_column            <- fold_column
  if( !missing(fold_assignment) )           parms$fold_assignment        <- fold_assignment
  if( !missing(keep_cross_validation_predictions) )  parms$keep_cross_validation_predictions  <- keep_cross_validation_predictions
  if (!missing(score_each_iteration)) parms$score_each_iteration <- score_each_iteration
  if (!missing(score_tree_interval)) parms$score_tree_interval <- score_tree_interval
  if(!missing(stopping_rounds)) parms$stopping_rounds <- stopping_rounds
  if(!missing(stopping_metric)) parms$stopping_metric <- stopping_metric
  if(!missing(stopping_tolerance)) parms$stopping_tolerance <- stopping_tolerance
  if(!missing(max_runtime_secs)) parms$max_runtime_secs <- max_runtime_secs

  .h2o.modelJob('drf', parms)
}<|MERGE_RESOLUTION|>--- conflicted
+++ resolved
@@ -84,12 +84,6 @@
                              nfolds = 0,
                              fold_column = NULL,
                              fold_assignment = c("AUTO","Random","Modulo"),
-<<<<<<< HEAD
-                             keep_cross_validation_predictions = FALSE)
-{
-  # Training_frame and validation_frame may be a key or an Frame object
-  if (!is.Frame(training_frame))
-=======
                              keep_cross_validation_predictions = FALSE,
                              score_each_iteration = FALSE,
                              score_tree_interval = 0,
@@ -101,7 +95,6 @@
 {
   # Training_frame and validation_frame may be a key or an H2OFrame object
   if (!is.H2OFrame(training_frame))
->>>>>>> 4f96ee57
     tryCatch(training_frame <- h2o.getFrame(training_frame),
              error = function(err) {
                stop("argument \"training_frame\" must be a valid H2OFrame or key")
