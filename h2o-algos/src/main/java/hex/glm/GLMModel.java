package hex.glm;

import hex.*;
import hex.ModelMetrics.MetricBuilder;
import hex.ModelMetricsBinomial.MetricBuilderBinomial;
import hex.glm.GLMModel.GLMParameters.Family;
import water.*;
import water.DTask.DKeyTask;
import water.H2O.H2OCountedCompleter;
import water.fvec.Chunk;
import water.fvec.Frame;
import water.fvec.Vec;
<<<<<<< HEAD
import water.util.ModelUtils;
=======
import water.util.TwoDimTable;
>>>>>>> 4ad2ed00

import java.util.Arrays;
import java.util.HashMap;
import java.util.concurrent.ExecutionException;
import java.util.concurrent.Future;

/**
 * Created by tomasnykodym on 8/27/14.
 */
public class GLMModel extends SupervisedModel<GLMModel,GLMModel.GLMParameters,GLMModel.GLMOutput> {
  final DataInfo _dinfo;
  public GLMModel(Key selfKey, GLMParameters parms, GLMOutput output, DataInfo dinfo, double ymu, double lambda_max, long nobs) {
    super(selfKey, parms, output);
    _ymu = ymu;
    _lambda_max = lambda_max;
    _nobs = nobs;
    _dinfo = dinfo;
  }

<<<<<<< HEAD
  public DataInfo dinfo() { return _dinfo; }
  float [] _defaultThresholds;

  public static class GLMMetricsBuilderBinomial extends MetricBuilderBinomial {
=======
  public static class GLMMetricsBuilderBinomial<T extends GLMMetricsBuilderBinomial<T>> extends MetricBuilderBinomial<T> {
>>>>>>> 4ad2ed00
    double _resDev;
    double _nullDev;

    public GLMMetricsBuilderBinomial(String[] domain) {
      super(domain == null?new String[]{"0","1"}:domain);
    }

    @Override
    public double[] perRow(double[] ds, float[] yact, Model m) {
      double [] res = super.perRow(ds,yact,m);
      GLMModel gm = (GLMModel)m;
      assert gm._parms._family == Family.binomial;
      _resDev += gm._parms.deviance(yact[0], (float)ds[2]);
      _nullDev += gm._parms.deviance(yact[0],(float)gm._ymu);
      return res;
    }

    @Override public void reduce( T mb ) {
      super.reduce(mb);
      _resDev += mb._resDev;
      _nullDev += mb._nullDev;
    }

    private static int rank(double [] beta) {
      int res = 0;
      for(double d:beta)
        if(d != 0) ++res;
      return res;
    }

    @Override public ModelMetrics makeModelMetrics(Model m, Frame f, double sigma) {
      GLMModel gm = (GLMModel)m;
      assert gm._parms._family == Family.binomial;
      AUC2 auc = new AUC2(_auc);
      double mse = _sumsqe / _count;
      ModelMetrics res = new ModelMetricsBinomialGLM(m, f, mse, _domain, sigma, auc, _resDev, _nullDev, _resDev + 2*rank(gm.beta()));
      return m._output.addModelMetrics(res);
    }
  }
  public static class GetScoringModelTask extends DTask.DKeyTask<GetScoringModelTask,GLMModel> {
    final double _lambda;
    public GLMModel _res;
    public GetScoringModelTask(H2OCountedCompleter cmp, Key modelKey, double lambda){
      super(cmp,modelKey);
      _lambda = lambda;
    }
    @Override
    public void map(GLMModel m) {
      _res = m.clone();
      _res._output = (GLMOutput)_res._output.clone();
      Submodel sm = Double.isNaN(_lambda)?_res._output._submodels[_res._output._best_lambda_idx]:_res._output.submodelForLambda(_lambda);
      assert sm != null : "GLM[" + m._key + "]: missing submodel for lambda " + _lambda;
      sm = (Submodel) sm.clone();
      _res._output._submodels = new Submodel[]{sm};
      _res._output.setSubmodelIdx(0);
    }
  }

  @Override public ModelMetrics.MetricBuilder makeMetricBuilder(String[] domain) {
    switch(_output.getModelCategory()) {
      case Binomial: return new GLMMetricsBuilderBinomial(domain);
      case Regression: return new ModelMetricsRegression.MetricBuilderRegression();
      default: throw H2O.unimpl();
    }
  }

  public double [] beta() { return _output._global_beta;}
  public String [] names(){ return _output._names;}

  public GLMValidation validation(){
    return _output._submodels[_output._best_lambda_idx].trainVal;
  }

  @Override
  public double[] score0(Chunk[] chks, int row_in_chunk, double[] tmp, double[] preds) {
    double eta = 0.0;
    final double [] b = beta();
    if(!_parms._use_all_factor_levels){ // good level 0 of all factors
      for(int i = 0; i < _dinfo._catOffsets.length-1; ++i) if(chks[i].atd(row_in_chunk) != 0)
        eta += b[_dinfo._catOffsets[i] + (int)(chks[i].atd(row_in_chunk)-1)];
    } else { // do not good any levels!
      for(int i = 0; i < _dinfo._catOffsets.length-1; ++i)
        eta += b[_dinfo._catOffsets[i] + (int)chks[i].atd(row_in_chunk)];
    }
    final int noff = _dinfo.numStart() - _dinfo._cats;
    for(int i = _dinfo._cats; i < b.length-1-noff; ++i)
      eta += b[noff+i]*chks[i].atd(row_in_chunk);
    eta += b[b.length-1]; // add intercept
    double mu = _parms.linkInv(eta);
    preds[0] = mu;
    if( _parms._family == Family.binomial ) { // threshold for prediction
      if(Double.isNaN(mu)){
        preds[0] = Double.NaN;
        preds[1] = Double.NaN;
        preds[2] = Double.NaN;
      } else {
        preds[0] = (mu >= _output._threshold ? 1 : 0);
        preds[1] = 1.0 - mu; // class 0
        preds[2] =       mu; // class 1
      }
    }
    return preds;
  }

  @Override
  protected double[] score0(double[] data, double[] preds) {
    double eta = 0.0;
    final double [] b = beta();
    if(!_parms._use_all_factor_levels){ // good level 0 of all factors
      for(int i = 0; i < _dinfo._catOffsets.length-1; ++i) if(data[i] != 0)
        eta += b[_dinfo._catOffsets[i] + (int)(data[i]-1)];
    } else { // do not good any levels!
      for(int i = 0; i < _dinfo._catOffsets.length-1; ++i)
        eta += b[_dinfo._catOffsets[i] + (int)data[i]];
    }
    final int noff = _dinfo.numStart() - _dinfo._cats;
    for(int i = _dinfo._cats; i < data.length; ++i)
      eta += b[noff+i]*data[i];
    eta += b[b.length-1]; // add intercept
    double mu = _parms.linkInv(eta);
    preds[0] = mu;
    if( _parms._family == Family.binomial ) { // threshold for prediction
      if(Double.isNaN(mu)){
        preds[0] = Double.NaN;
        preds[1] = Double.NaN;
        preds[2] = Double.NaN;
      } else {
        preds[0] = (mu >= _output._threshold ? 1 : 0);
        preds[1] = 1.0 - mu; // class 0
        preds[2] =       mu; // class 1
      }
    }
    return preds;
  }

  public static class GLMParameters extends SupervisedModel.SupervisedParameters {
    // public int _response; // TODO: the standard is now _response_column in SupervisedModel.SupervisedParameters
    public boolean _standardize = true;
    public Family _family;
    public Link _link;
    public Solver _solver = Solver.ADMM;
    public final double _tweedie_variance_power;
    public final double _tweedie_link_power;
    public double [] _alpha;
    public double [] _lambda = null;
    public double _prior = -1;
    public boolean _lambda_search = false;
    public int _nlambdas = -1;
    public double _lambda_min_ratio = -1; // special
    public boolean _use_all_factor_levels = false;
    public double _beta_epsilon = 1e-4;
    public int _max_iter = 50;
    public int _n_folds;

    public Key<Frame> _beta_constraint = null;
    // internal parameter, handle with care. GLM will stop when there is more than this number of active predictors (after strong rule screening)
    public int _max_active_predictors = 10000; // NOTE: Not brought out to the REST API

    public void validate(GLM glm) {
      if(_n_folds < 0) glm.error("n_folds","must be >= 0");
      if(_n_folds == 1)_n_folds = 0; // 0 or 1 means no n_folds
      if(_lambda_search && _nlambdas == -1)
        _nlambdas = 100;
      if(_beta_constraint != null) {
        Frame f = _beta_constraint.get();
        if(f == null) glm.error("beta_constraint","Missing frame for beta constraints");
        Vec v = f.vec("names");
        if(v == null)glm.error("beta_constraint","Beta constraints parameter must have names column with valid coefficient names");
        // todo: check the coefficient names
        v = f.vec("upper_bounds");
        if(v != null && !v.isNumeric())
          glm.error("beta_constraint","upper_bounds must be numeric if present");v = f.vec("upper_bounds");
        v = f.vec("lower_bounds");
        if(v != null && !v.isNumeric())
          glm.error("beta_constraint","lower_bounds must be numeric if present");
        v = f.vec("beta_given");
        if(v != null && !v.isNumeric())
          glm.error("beta_constraint","beta_given must be numeric if present");v = f.vec("upper_bounds");
        v = f.vec("beta_start");
        if(v != null && !v.isNumeric())
          glm.error("beta_constraint","beta_start must be numeric if present");
      }
      if(_family == Family.binomial) {
        Frame frame = DKV.getGet(_train);
        if (frame != null) {
          Vec response = frame.vec(_response_column);
          if (response != null) {
            if (response.min() != 0 || response.max() != 1) {
              glm.error("_response_column", "Illegal response for family binomial, must be binary, got min = " + response.min() + ", max = " + response.max() + ")");
            }
          }
        }
      }
      if (_solver == Solver.L_BFGS) {
        glm.hide("_alpha", "L1 penalty is currently only available for ADMM solver.");
        glm.hide("_higher_accuracy","only available for ADMM");
        _alpha = new double[]{0};
      }
      if(!_lambda_search) {
        glm.hide("_lambda_min_ratio", "only applies if lambda search is on.");
        glm.hide("_nlambdas", "only applies if lambda search is on.");
      }
      if(_link != Link.family_default) { // check we have compatible link
        switch (_family) {
          case gaussian:
            if (_link != Link.identity && _link != Link.log && _link != Link.inverse)
              throw new IllegalArgumentException("Incompatible link function for selected family. Only identity, log and inverse links are allowed for family=gaussian.");
            break;
          case binomial:
            if (_link != Link.logit && _link != Link.log)
              throw new IllegalArgumentException("Incompatible link function for selected family. Only logit and log links are allowed for family=binomial.");
            break;
          case poisson:
            if (_link != Link.log && _link != Link.identity)
              throw new IllegalArgumentException("Incompatible link function for selected family. Only log and identity links are allowed for family=poisson.");
            break;
          case gamma:
            if (_link != Link.inverse && _link != Link.log && _link != Link.identity)
              throw new IllegalArgumentException("Incompatible link function for selected family. Only inverse, log and identity links are allowed for family=gamma.");
            break;
          case tweedie:
            if (_link != Link.tweedie)
              throw new IllegalArgumentException("Incompatible link function for selected family. Only tweedie link allowed for family=tweedie.");
            break;
          default:
            H2O.fail();
        }
      }
    }

    public GLMParameters(){
      this(Family.gaussian, Link.family_default);
      assert _link == Link.family_default;
    }
    public GLMParameters(Family f){this(f,f.defaultLink);}
    public GLMParameters(Family f, Link l){this(f,l,null,new double[]{.5});}
    public GLMParameters(Family f, Link l, double [] lambda, double [] alpha){
      this._family = f;
      this._lambda = lambda;
      this._alpha = alpha;
      _tweedie_link_power = Double.NaN;
      _tweedie_variance_power = Double.NaN;
      _link = l;
    }
    public GLMParameters(Family f, double [] lambda, double [] alpha, double twVar, double twLnk){
      this._lambda = lambda;
      this._alpha = alpha;
      this._tweedie_variance_power = twVar;
      this._tweedie_link_power = twLnk;
      _family = f;
      _link = f.defaultLink;
    }

    public final double variance(double mu){
      switch(_family) {
        case gaussian:
          return 1;
        case binomial:
//        assert (0 <= mu && mu <= 1) : "mu out of bounds<0,1>:" + mu;
          return mu * (1 - mu);
        case poisson:
          return mu;
        case gamma:
          return mu * mu;
        case tweedie:
          return Math.pow(mu, _tweedie_variance_power);
        default:
          throw new RuntimeException("unknown family Id " + this);
      }
    }

    public double [] nullModelBeta(DataInfo dinfo, double ymu){
      double [] res = MemoryManager.malloc8d(dinfo.fullN() + 1);
      res[res.length-1] = link(ymu);
      return res;
    }

    public final boolean canonical(){
      switch(_family){
        case gaussian:
          return _link == Link.identity;
        case binomial:
          return _link == Link.logit;
        case poisson:
          return _link == Link.log;
        case gamma:
          return false; //return link == Link.inverse;
        case tweedie:
          return false;
        default:
          throw H2O.unimpl();
      }
    }

    public final double mustart(double y, double ymu) {
      switch(_family) {
        case gaussian:
        case binomial:
        case poisson:
          return ymu;
        case gamma:
          return y;
        case tweedie:
          return y + (y==0?0.1:0);
        default:
          throw new RuntimeException("unimplemented");
      }
    }

    public final double deviance(double yr, double eta, double ym){
      switch(_family){
        case gaussian:
          return (yr - ym) * (yr - ym);
        case binomial:
//          if(yr == ym) return 0;
//          return 2*( -yr * eta - Math.log(1 - ym));
          return 2 * ((y_log_y(yr, ym)) + y_log_y(1 - yr, 1 - ym));
        case poisson:
          if( yr == 0 ) return 2 * ym;
          return 2 * ((yr * Math.log(yr / ym)) - (yr - ym));
        case gamma:
          if( yr == 0 ) return -2;
          return -2 * (Math.log(yr / ym) - (yr - ym) / ym);
        case tweedie:
          // Theory of Dispersion Models: Jorgensen
          // pg49: $$ d(y;\mu) = 2 [ y \cdot \left(\tau^{-1}(y) - \tau^{-1}(\mu) \right) - \kappa \{ \tau^{-1}(y)\} + \kappa \{ \tau^{-1}(\mu)\} ] $$
          // pg133: $$ \frac{ y^{2 - p} }{ (1 - p) (2-p) }  - \frac{y \cdot \mu^{1-p}}{ 1-p} + \frac{ \mu^{2-p} }{ 2 - p }$$
          double one_minus_p = 1 - _tweedie_variance_power;
          double two_minus_p = 2 - _tweedie_variance_power;
          return Math.pow(yr, two_minus_p) / (one_minus_p * two_minus_p) - (yr * (Math.pow(ym, one_minus_p)))/one_minus_p + Math.pow(ym, two_minus_p)/two_minus_p;
        default:
          throw new RuntimeException("unknown family " + _family);
      }
    }
    public final double deviance(float yr, float ym){
      switch(_family){
        case gaussian:
          return (yr - ym) * (yr - ym);
        case binomial:
//          if(yr == ym) return 0;
//          return 2*( -yr * eta - Math.log(1 - ym));
          return 2 * ((y_log_y(yr, ym)) + y_log_y(1 - yr, 1 - ym));
        case poisson:
          if( yr == 0 ) return 2 * ym;
          return 2 * ((yr * Math.log(yr / ym)) - (yr - ym));
        case gamma:
          if( yr == 0 ) return -2;
          return -2 * (Math.log(yr / ym) - (yr - ym) / ym);
        case tweedie:
          // Theory of Dispersion Models: Jorgensen
          // pg49: $$ d(y;\mu) = 2 [ y \cdot \left(\tau^{-1}(y) - \tau^{-1}(\mu) \right) - \kappa \{ \tau^{-1}(y)\} + \kappa \{ \tau^{-1}(\mu)\} ] $$
          // pg133: $$ \frac{ y^{2 - p} }{ (1 - p) (2-p) }  - \frac{y \cdot \mu^{1-p}}{ 1-p} + \frac{ \mu^{2-p} }{ 2 - p }$$
          double one_minus_p = 1 - _tweedie_variance_power;
          double two_minus_p = 2 - _tweedie_variance_power;
          return Math.pow(yr, two_minus_p) / (one_minus_p * two_minus_p) - (yr * (Math.pow(ym, one_minus_p)))/one_minus_p + Math.pow(ym, two_minus_p)/two_minus_p;
        default:
          throw new RuntimeException("unknown family " + _family);
      }
    }

    public final double likelihood(double yr, double eta, double ym){
      switch(_family){
        case gaussian:
          return .5 * (yr - ym) * (yr - ym);
        case binomial:
          if(yr == ym) return 0;
          return Math.log(1 + Math.exp((1 - 2*yr) * eta));
//
//          double res = -yr * eta - Math.log(1 - ym);
//          return res;
        case poisson:
          if( yr == 0 ) return 2 * ym;
          return 2 * ((yr * Math.log(yr / ym)) - (yr - ym));
        case gamma:
          if( yr == 0 ) return -2;
          return -2 * (Math.log(yr / ym) - (yr - ym) / ym);
        case tweedie:
          // Theory of Dispersion Models: Jorgensen
          // pg49: $$ d(y;\mu) = 2 [ y \cdot \left(\tau^{-1}(y) - \tau^{-1}(\mu) \right) - \kappa \{ \tau^{-1}(y)\} + \kappa \{ \tau^{-1}(\mu)\} ] $$
          // pg133: $$ \frac{ y^{2 - p} }{ (1 - p) (2-p) }  - \frac{y \cdot \mu^{1-p}}{ 1-p} + \frac{ \mu^{2-p} }{ 2 - p }$$
          double one_minus_p = 1 - _tweedie_variance_power;
          double two_minus_p = 2 - _tweedie_variance_power;
          return Math.pow(yr, two_minus_p) / (one_minus_p * two_minus_p) - (yr * (Math.pow(ym, one_minus_p)))/one_minus_p + Math.pow(ym, two_minus_p)/two_minus_p;
        default:
          throw new RuntimeException("unknown family " + _family);
      }
    }


    public final double link(double x) {
      switch(_link) {
        case identity:
          return x;
        case logit:
          assert 0 <= x && x <= 1:"x out of bounds, expected <0,1> range, got " + x;
          return Math.log(x / (1 - x));
        case log:
          return Math.log(x);
        case inverse:
          double xx = (x < 0) ? Math.min(-1e-5, x) : Math.max(1e-5, x);
          return 1.0 / xx;
        case tweedie:
          return Math.pow(x, _tweedie_link_power);
        default:
          throw new RuntimeException("unknown link function " + this);
      }
    }

    public final double linkDeriv(double x) {
      switch(_link) {
        case logit:
          double div = (x * (1 - x));
          if(div < 1e-6) return 1e6; // avoid numerical instability
          return 1.0 / div;
        case identity:
          return 1;
        case log:
          return 1.0 / x;
        case inverse:
          return -1.0 / (x * x);
        case tweedie:
          return _tweedie_link_power * Math.pow(x, _tweedie_link_power - 1);
        default:
          throw H2O.unimpl();
      }
    }

    public final double linkInv(double x) {
      switch(_link) {
        case identity:
          return x;
        case logit:
          return 1.0 / (Math.exp(-x) + 1.0);
        case log:
          return Math.exp(x);
        case inverse:
          double xx = (x < 0) ? Math.min(-1e-5, x) : Math.max(1e-5, x);
          return 1.0 / xx;
        case tweedie:
          return Math.pow(x, 1/ _tweedie_link_power);
        default:
          throw new RuntimeException("unexpected link function id  " + this);
      }
    }

    public final double linkInvDeriv(double x) {
      switch(_link) {
        case identity:
          return 1;
        case logit:
          double g = Math.exp(-x);
          double gg = (g + 1) * (g + 1);
          return g / gg;
        case log:
          //return (x == 0)?MAX_SQRT:1/x;
          return Math.max(Math.exp(x), Double.MIN_NORMAL);
        case inverse:
          double xx = (x < 0) ? Math.min(-1e-5, x) : Math.max(1e-5, x);
          return -1 / (xx * xx);
        case tweedie:
          double vp = (1. - _tweedie_link_power) / _tweedie_link_power;
          return (1/ _tweedie_link_power) * Math.pow(x, vp);
        default:
          throw new RuntimeException("unexpected link function id  " + this);
      }
    }

    // supported families
    public enum Family {
      gaussian(Link.identity), binomial(Link.logit), poisson(Link.log),
      gamma(Link.inverse), tweedie(Link.tweedie);
      public final Link defaultLink;
      Family(Link link){defaultLink = link;}
    }
    public static enum Link {family_default, identity, logit, log,inverse,tweedie}

    public static enum Solver {ADMM, L_BFGS}

    // helper function
    static final double y_log_y(double y, double mu) {
      if(y == 0)return 0;
      if(mu < Double.MIN_NORMAL) mu = Double.MIN_NORMAL;
      return y * Math.log(y / mu);
    }

  }
  public static class GLM_LBFGS_Parameters extends GLMParameters {}

  public static class Submodel extends Iced {
    final double lambda_value;
    final int        iteration;
    final long       run_time;

    GLMValidation trainVal;   // training set validation
    GLMValidation holdOutVal; // hold-out set validation
    GLMValidation xVal;       // x-validation
    final int rank;
    public final int [] idxs;
    final boolean sparseCoef;
    public double []  beta;
    public double []  norm_beta;

    public Submodel(double lambda , double [] beta, double [] norm_beta, long run_time, int iteration, boolean sparseCoef){
      this.lambda_value = lambda;
      this.run_time = run_time;
      this.iteration = iteration;
      int r = 0;
      if(beta != null){
        final double [] b = norm_beta != null?norm_beta:beta;
        // grab the indeces of non-zero coefficients
        for(double d:beta)if(d != 0)++r;
        idxs = MemoryManager.malloc4(sparseCoef?r:beta.length);
        int j = 0;
        for(int i = 0; i < beta.length; ++i)
          if(!sparseCoef || beta[i] != 0)idxs[j++] = i;
        j = 0;
        this.beta = MemoryManager.malloc8d(idxs.length);
        for(int i:idxs)
          this.beta[j++] = beta[i];
        if(norm_beta != null){
          j = 0;
          this.norm_beta = MemoryManager.malloc8d(idxs.length);
          for(int i:idxs) this.norm_beta[j++] = norm_beta[i];
        }
      } else idxs = null;
      rank = r;
      this.sparseCoef = sparseCoef;
    }
  }
  public static void setSubmodel(H2O.H2OCountedCompleter cmp, Key modelKey, final double lambda, double[] beta, double[] norm_beta, final int iteration, long runtime, boolean sparseCoef, final GLMValidation trainVal, final GLMValidation holdOutval){
    final Submodel sm = new Submodel(lambda,beta, norm_beta, runtime, iteration,sparseCoef);
    sm.trainVal = trainVal;
    sm.holdOutVal = holdOutval;
    if(cmp != null)
      cmp.addToPendingCount(1);
    Future f = new TAtomic<GLMModel>(cmp){
      @Override
      public GLMModel atomic(GLMModel old) {
<<<<<<< HEAD
        if(old == null)
          return old; // job could've been cancelled!
        if(trainVal != null)old._defaultThresholds = trainVal.thresholds;
=======
        if(old == null)return old; // job could've been cancelled!
>>>>>>> 4ad2ed00
        if(old._output._submodels == null){
          old._output = (GLMOutput)old._output.clone();
          old._output._submodels = new Submodel[]{sm};
        } else {
          int id = old._output.submodelIdForLambda(lambda);
          if (id < 0) {
            id = -id - 1;
            Submodel [] sms = Arrays.copyOf(old._output._submodels, old._output._submodels.length + 1);
            for (int i = sms.length-1; i > id; --i)
              sms[i] = sms[i - 1];
            sms[id] = sm;
            old._output = (GLMOutput)old._output.clone();
            old._output._submodels = sms;
          } else {
            if (old._output._submodels[id].iteration < sm.iteration)
              old._output._submodels[id] = sm;
          }
        }
        old._output.pickBestModel(false);
        old._run_time = Math.max(old._run_time,sm.run_time);
        return old;
      }
    }.fork(modelKey);
    if(cmp == null && f != null) try {
      f.get();
    } catch (InterruptedException e) {
      e.printStackTrace();
    } catch (ExecutionException e) {
      e.printStackTrace();
    }
  }

  public int rank(double lambda){return -1;}
  
  final double _lambda_max;
  final double _ymu;
  final long   _nobs;
  long   _run_time;
  
  public static class GLMOutput extends SupervisedModel.SupervisedOutput {
    Submodel [] _submodels;
    String [] _coefficient_names;
    int         _best_lambda_idx;
    double      _threshold;
    double   [] _global_beta;
    double 		  _residual_deviance = Double.NaN;
    double 		  _null_deviance = Double.NaN;
    double 		  _residual_degrees_of_freedom = Double.NaN;
    double		  _null_degrees_of_freedom = Double.NaN;
    double      _aic = Double.NaN;
    double      _auc = Double.NaN;
    public boolean     _binomial;
    public int rank() { return _submodels[_best_lambda_idx].rank; }
    public boolean isNormalized(){
      return _submodels != null && _submodels[_best_lambda_idx].norm_beta != null;
    }
    public String [] coefficientNames(){return _coefficient_names;}

    public GLMOutput(String [] column_names, String [][] domains, String [] coefficient_names, double [] coefficients, float threshold, boolean binomial){
      _names = column_names;
      _domains = domains;
      _global_beta = coefficients;
      _coefficient_names = coefficient_names;
      _submodels = new Submodel[]{new Submodel(-1,coefficients,null,-1,-1,false)};
      _threshold = threshold;
      _binomial = binomial;
    }
    public GLMOutput() { }
    public GLMOutput(GLM glm){
      super(glm);
      String [] cnames = glm._dinfo.coefNames();
      _names = glm._dinfo._adaptedFrame.names();
      _coefficient_names = Arrays.copyOf(cnames,cnames.length+1);
      _coefficient_names[cnames.length] = "Intercept";
      _binomial = glm._parms._family == Family.binomial;
    }

    @Override
    public int nclasses() {
      return _binomial?2:1;
    }
    private static String [] binomialClassNames = new String[]{"0","1"};
    @Override public String [] classNames(){
      return _binomial?binomialClassNames:null;
    }
    void addNullSubmodel(double lmax,double icept, GLMValidation val){
      assert _submodels == null;
      double [] beta = MemoryManager.malloc8d(_names.length);
      beta[beta.length-1] = icept;
      _submodels = new Submodel[]{new Submodel(lmax,beta,beta,0,0,_names.length > 750)};
      _submodels[0].trainVal = val;
    }
    public int  submodelIdForLambda(double lambda){
      if(lambda >= _submodels[0].lambda_value) return 0;
      int i = _submodels.length-1;
      for(;i >=0; --i)
        // first condition to cover lambda == 0 case (0/0 is Inf in java!)
        if(lambda == _submodels[i].lambda_value || Math.abs(_submodels[i].lambda_value - lambda)/lambda < 1e-5)
          return i;
        else if(_submodels[i].lambda_value > lambda)
          return -i-2;
      return -1;
    }
    public Submodel  submodelForLambda(double lambda){
      return _submodels[submodelIdForLambda(lambda)];
    }
    public int rank(double lambda) {
      Submodel sm = submodelForLambda(lambda);
      if(sm == null)return 0;
      return submodelForLambda(lambda).rank;
    }
    public void pickBestModel(boolean useAuc){
      int bestId = _submodels.length-1;
      if(_submodels.length > 2) {
        boolean xval = false;
        boolean hval = false;
        GLMValidation bestVal = null;
        if(_submodels[1].xVal != null) { // skip null model
          xval = true;
          bestVal = _submodels[1].xVal;
        }
        else if(_submodels[1].holdOutVal != null) {
          hval = true;
          bestVal = _submodels[1].holdOutVal;
        } else
          bestVal = _submodels[0].trainVal;
        for (int i = 1; i < _submodels.length; ++i) {
          GLMValidation val = xval ? _submodels[i].xVal : hval?_submodels[i].holdOutVal:_submodels[i].trainVal;
          if (val == null || val == bestVal) continue;
          if ((useAuc && val.auc() > bestVal.auc()) || val.residual_deviance < bestVal.residual_deviance) {
            bestVal = val;
            bestId = i;
          }
        }
      }
      setSubmodelIdx(_best_lambda_idx = bestId);
    }
    public void setSubmodelIdx(int l){
      _best_lambda_idx = l;
      if (_submodels[l].trainVal == null) {
        _threshold = 0.5f;
        _residual_deviance = Double.NaN;
        _null_deviance = Double.NaN;
        _residual_degrees_of_freedom = Double.NaN;
        _null_degrees_of_freedom = Double.NaN;
        _aic = Double.NaN;
        _auc = Double.NaN;
      } else {
<<<<<<< HEAD
        _threshold = _submodels[l].trainVal.best_threshold;
        _residual_deviance = _submodels[l].trainVal.residualDeviance();
        _null_deviance = _submodels[l].trainVal.nullDeviance();
        _residual_degrees_of_freedom = _submodels[l].trainVal.resDOF();
        _null_degrees_of_freedom = _submodels[l].trainVal.nullDOF();
        _aic = _submodels[l].trainVal.aic();
        _auc = _submodels[l].trainVal.auc();
=======
        _threshold = _submodels[l].validation.bestThreshold();
        _residual_deviance = _submodels[l].validation.residualDeviance();
        _null_deviance = _submodels[l].validation.nullDeviance();
        _residual_degrees_of_freedom = _submodels[l].validation.resDOF();
        _null_degrees_of_freedom = _submodels[l].validation.nullDOF();
        _aic = _submodels[l].validation.aic();
        _auc = _submodels[l].validation.auc();
>>>>>>> 4ad2ed00
      }
      if(_global_beta == null) _global_beta = MemoryManager.malloc8d(_coefficient_names.length);
      else Arrays.fill(_global_beta,0);
      int j = 0;
      for(int i:_submodels[l].idxs)
        _global_beta[i] = _submodels[l].beta[j++];
    }

    public double [] beta() { return _global_beta;}
    public Submodel bestSubmodel(){ return _submodels[_best_lambda_idx];}
  }

  public static void setXvalidation(H2OCountedCompleter cmp, Key modelKey, final double lambda, final GLMValidation val){
    // expected cmp has already set correct pending count
    new TAtomic<GLMModel>(cmp){
      @Override
      public GLMModel atomic(GLMModel old) {
        if(old == null)return old; // job could've been cancelled
        old._output._submodels = old._output._submodels.clone();
        int id = old._output.submodelIdForLambda(lambda);
        old._output._submodels[id] = (Submodel)old._output._submodels[id].clone();
        old._output._submodels[id].xVal = val;
        old._output.pickBestModel(false);

        return old;
      }
    }.fork(modelKey);
  }
  /**
   * get beta coefficients in a map indexed by name
   * @return the estimated coefficients
   */
  public HashMap<String,Double> coefficients(){
    HashMap<String, Double> res = new HashMap<String, Double>();
    final double [] b = beta();
    if(b != null) for(int i = 0; i < b.length; ++i)res.put(_output._coefficient_names[i],b[i]);
    return res;
  }

  static class FinalizeAndUnlockTsk extends DKeyTask<FinalizeAndUnlockTsk,GLMModel> {
    final Key _jobKey;
    final Key _validFrame;
    public FinalizeAndUnlockTsk(H2OCountedCompleter cmp, Key modelKey, Key jobKey, Key validFrame){
      super(cmp, modelKey);
      _jobKey = jobKey;
      _validFrame = validFrame;
    }
    @Override
    protected void map(GLMModel glmModel) {
      glmModel._output.pickBestModel(false);
      glmModel.update(_jobKey);
      if(_validFrame != null){
        Frame f = DKV.getGet(_validFrame);
        glmModel.score(f);
        // todo: assert we got the same score as the best model
      }
      glmModel.unlock(_jobKey);
    }
  }
}<|MERGE_RESOLUTION|>--- conflicted
+++ resolved
@@ -1,7 +1,6 @@
 package hex.glm;
 
 import hex.*;
-import hex.ModelMetrics.MetricBuilder;
 import hex.ModelMetricsBinomial.MetricBuilderBinomial;
 import hex.glm.GLMModel.GLMParameters.Family;
 import water.*;
@@ -10,12 +9,6 @@
 import water.fvec.Chunk;
 import water.fvec.Frame;
 import water.fvec.Vec;
-<<<<<<< HEAD
-import water.util.ModelUtils;
-=======
-import water.util.TwoDimTable;
->>>>>>> 4ad2ed00
-
 import java.util.Arrays;
 import java.util.HashMap;
 import java.util.concurrent.ExecutionException;
@@ -34,14 +27,9 @@
     _dinfo = dinfo;
   }
 
-<<<<<<< HEAD
   public DataInfo dinfo() { return _dinfo; }
-  float [] _defaultThresholds;
-
-  public static class GLMMetricsBuilderBinomial extends MetricBuilderBinomial {
-=======
+
   public static class GLMMetricsBuilderBinomial<T extends GLMMetricsBuilderBinomial<T>> extends MetricBuilderBinomial<T> {
->>>>>>> 4ad2ed00
     double _resDev;
     double _nullDev;
 
@@ -580,13 +568,8 @@
     Future f = new TAtomic<GLMModel>(cmp){
       @Override
       public GLMModel atomic(GLMModel old) {
-<<<<<<< HEAD
         if(old == null)
           return old; // job could've been cancelled!
-        if(trainVal != null)old._defaultThresholds = trainVal.thresholds;
-=======
-        if(old == null)return old; // job could've been cancelled!
->>>>>>> 4ad2ed00
         if(old._output._submodels == null){
           old._output = (GLMOutput)old._output.clone();
           old._output._submodels = new Submodel[]{sm};
@@ -735,23 +718,13 @@
         _aic = Double.NaN;
         _auc = Double.NaN;
       } else {
-<<<<<<< HEAD
-        _threshold = _submodels[l].trainVal.best_threshold;
+        _threshold = _submodels[l].trainVal.bestThreshold();
         _residual_deviance = _submodels[l].trainVal.residualDeviance();
         _null_deviance = _submodels[l].trainVal.nullDeviance();
         _residual_degrees_of_freedom = _submodels[l].trainVal.resDOF();
         _null_degrees_of_freedom = _submodels[l].trainVal.nullDOF();
         _aic = _submodels[l].trainVal.aic();
         _auc = _submodels[l].trainVal.auc();
-=======
-        _threshold = _submodels[l].validation.bestThreshold();
-        _residual_deviance = _submodels[l].validation.residualDeviance();
-        _null_deviance = _submodels[l].validation.nullDeviance();
-        _residual_degrees_of_freedom = _submodels[l].validation.resDOF();
-        _null_degrees_of_freedom = _submodels[l].validation.nullDOF();
-        _aic = _submodels[l].validation.aic();
-        _auc = _submodels[l].validation.auc();
->>>>>>> 4ad2ed00
       }
       if(_global_beta == null) _global_beta = MemoryManager.malloc8d(_coefficient_names.length);
       else Arrays.fill(_global_beta,0);
