% -*- mode: tex; fill-column: 115; -*-  

<<<<<<< HEAD
\input{common/conf_top.tex}
%\input{common/conf_top_print.tex}  %settings for printed booklets - comment out by default, uncomment for print and comment out line above. don't save this change! "conf_top" should be default
=======
%\input{common/conf_top.tex}
\input{common/conf_top_print.tex}  %settings for printed booklets - comment out by default, uncomment for print and comment out line above. don't save this change! "conf_top" should be default
>>>>>>> 4f96ee57

\input{common/conf_titles.tex}

\begin{document}

<<<<<<< HEAD
%\input{common/conf_listings.tex} %see note for `conf_top_print.tex` above
\input{common/conf_listings_colorized.tex}  % Work in progress....  Use this for online/pdf version
=======
\input{common/conf_listings.tex} %see note for `conf_top_print.tex` above
%\input{common/conf_listings_colorized.tex}  %Use this for online version
>>>>>>> 4f96ee57


\thispagestyle{empty} %removes page number
\newgeometry{bmargin=0cm, hmargin=0cm}


\begin{center}
\textsc{\Large\bf{Gradient Boosted Models with H2O}}

\bigskip
\line(1,0){250}  %inserts  horizontal line 
\\
\bigskip
\small
\textsc{Cliff Click  \hspace{10pt} Michal Malohlava \hspace{10pt} Arno Candel}

\textsc{Hank Roark \hspace{10pt} Viraj Parmar}

\textsc{Edited by: Jessica Lanford}

\normalsize

\line(1,0){250}  %inserts  horizontal line

{\url{http://h2o.ai/resources/}}

\bigskip

<<<<<<< HEAD
\monthname \hspace{1pt}  \the\year: Third Edition 
=======
\monthname \hspace{1pt}  \the\year: Sixth Edition
>>>>>>> 4f96ee57

\bigskip
\end{center}

% commenting out lines image due to print issues, but leaving in for later
%\null\vfill
%\begin{figure}[!b]
%\noindent\makebox[\textwidth]{%
%\centerline{\includegraphics[width=\paperwidth]{waves.png}}}
%\end{figure}

\newpage
\restoregeometry

\null\vfill %move next text block to lower left of new page

\thispagestyle{empty}%remove pg#

{\raggedright 

Gradient Boosted Models with H2O\\

  by Cliff Click, Michal Malohlava, \\
Arno Candel, Hank Roark \&\  Viraj Parmar\\
Edited by: Jessica Lanford

\bigskip
  Published by H2O.ai, Inc. \\
2307 Leghorn St. \\
Mountain View, CA 94043\\
\bigskip
\textcopyright \the\year \hspace{1pt} H2O.ai, Inc. All Rights Reserved. 
\bigskip

<<<<<<< HEAD
\monthname \hspace{1pt}  \the\year: Third Edition 
=======
\monthname \hspace{1pt}  \the\year: Sixth Edition
>>>>>>> 4f96ee57
\bigskip

Photos by \textcopyright H2O.ai, Inc.
\bigskip

All copyrights belong to their respective owners.\\
While every precaution has been taken in the\\
preparation of this book, the publisher and\\
authors assume no responsibility for errors or\\
omissions, or for damages resulting from the\\
use of the information contained herein.\\
\bigskip
Printed in the United States of America. 
}


\newpage
\thispagestyle{empty}%remove pg#

\tableofcontents

%----------------------------------------------------------------------
%----------------------------------------------------------------------

\newpage

\section{Introduction}
This document describes how to use Gradient Boosted Models (GBM) with H2O.  
Examples are written in R and Python.
Topics include: 
\begin{itemize}
\item installation of H2O
\item basic GBM concepts
\item building GBM models in H2O
\item interpreting model output
\item making predictions
\end{itemize}


%----------------------------------------------------------------------
%----------------------------------------------------------------------

\input{common/what_is_h2o.tex}

\input{generated_buildinfo.tex}

\input{common/installation.tex}

\subsection{Example Code}

R and Python code for the examples in this document are available here:\\
\url{https://github.com/h2oai/h2o-3/tree/master/h2o-docs/src/booklets/v2_2015/source/GBM_Vignette_code_examples}

\subsection{Citation}

To cite this booklet, use the following: 

Click, C., Malohlava, M., Parmar, V., Roark, H., and Candel, A. (\shortmonthname\ \the\year). \textit{Gradient Boosted Models with H2O}. \url{http://h2o.ai/resources/}.

%----------------------------------------------------------------------
%----------------------------------------------------------------------
<<<<<<< HEAD
\newpage
=======
>>>>>>> 4f96ee57

\section{Overview}

A GBM is an ensemble of either regression or classification tree models.
Both are forward-learning ensemble methods that obtain predictive results using gradually improved estimations.

Boosting is a flexible nonlinear regression procedure that helps improve the accuracy of trees. Weak classification algorithms are sequentially applied to the incrementally changed data to create a series of decision trees, producing an ensemble of weak prediction models. 

While boosting trees increases their accuracy, it also decreases speed and user interpretability.
The gradient boosting method generalizes tree boosting to minimize these drawbacks.

\subsection{Summary of Features}
H2O's GBM functionalities include:

\begin{itemize}
\item supervised learning for regression and classification tasks
\item distributed and parallelized computation on either a single node or a multi-node cluster
\item fast and memory-efficient Java implementations of the algorithms
\item the ability to run H2O from R, Python, Scala, or the intuitive web UI (Flow)
\item automatic early stopping based on convergence of user-specified metrics to user-specified relative tolerance
\item stochastic gradient boosting with column and row sampling (per split and per tree) for better generalization
\item support for exponential families (Poisson, Gamma, Tweedie) and loss functions in addition to binomial (Bernoulli), Gaussian and multinomial distributions, such as Quantile regression (including Laplace)
\item grid search for hyperparameter optimization and model selection
\item model export in plain Java code for deployment in production environments
<<<<<<< HEAD
\item additional parameters for model tuning (for a complete listing of parameters, refer to the \nameref{ssec:Model Parameters} section.)
=======
\item additional parameters for model tuning (for a complete listing of parameters, refer to the {\textbf{\nameref{ssec:Model Parameters}}} section.)
>>>>>>> 4f96ee57
\end{itemize}


Gradient boosted models (also known as gradient boosting machines) sequentially fit new models to provide a more accurate estimate of a response variable in supervised learning tasks such as regression and classification. Although GBM is known to be difficult to distribute and parallelize, H2O provides an easily distributable and parallelizable version of GBM in its framework, as well as an effortless environment for model tuning and selection.


\subsection{Theory and Framework}

Gradient boosting is a machine learning technique that combines two powerful tools: gradient-based optimization and
boosting. Gradient-based optimization uses gradient computations to minimize a model's loss function in terms of
the training data. 

Boosting additively collects an ensemble of weak models to create a robust 
learning system for predictive tasks. The following example considers gradient boosting in the example of $K$-class classification; the model for regression follows a similar logic. The following analysis follows from the discussion in
Hastie et al (2010) at {\url{http://statweb.stanford.edu/~tibs/ElemStatLearn/}}.

\bf{\footnotesize{GBM for classification}}
\normalfont
\\
\line(1,0){350}
\\
1. Initialize $f_{k0} = 0, k = 1,2,\dots,K$
\\
2. For $m=1$ to $M$

\hspace{1cm} a. Set $p_k(x) = \frac{e^{f_k(x)}}{\sum_{l=1}^K e^{f_l(x)}}$ for all $k = 1,2\dots, K$

\hspace{1cm} b. For $k=1$ to $K$

\hspace{2cm} i. Compute $r_{ikm} = y_{ik} - p_k(x_i),  i = 1,2,\dots,N$

\hspace{2cm} ii. Fit a regression tree to the targets $r_{ikm}, i = 1,2,\dots,N$,
\par \hspace{2.5cm} giving terminal regions $R_{jkm}, 1,2,\dots,J_m$

\hspace{2cm}iii. Compute $$\gamma_{jkm} = \frac{K-1}{K} \frac{\sum_{x_i \in R_{jkm}} (r_{ikm})}{\sum_{x_i \in R_{jkm}} |r_{ikm}| (1 - |r_{ikm}|)} , j=1,2,\dots,J_m$$

\hspace{2cm} iv. Update $f_{km}(x) = f_{k,m-1}(x) + \sum_{j=1}^{J_m} \gamma_{jkm} I(x \in R_{jkm})$
\\
3. Output $f_k^{\hat{}}(x) = f_{kM}(x),  k=1,2,\dots,K$
\\
\line(1,0){350}

<<<<<<< HEAD
In the above algorithm for multi-class classification, H2O builds $k$-regression trees: one tree represents each target class. The index, $m$, tracks of the number of weak learners added to the current ensemble. Within this outer loop, there is an inner loop across each of the $K$ classes. 
=======
In the above algorithm for multi-class classification, H2O builds $k$-regression trees: one tree represents each target class. The index, $m$, tracks the number of weak learners added to the current ensemble. Within this outer loop, there is an inner loop across each of the $K$ classes. 
>>>>>>> 4f96ee57

\begin{minipage}{\textwidth}
Within this inner loop, the first step is to compute the residuals, $r_{ikm}$, which are actually the gradient values, for each of the $N$ bins in the CART model. A regression tree is then fit to these gradient computations. This fitting process is distributed and parallelized. Details on this framework are available at {\url{http://h2o.ai/blog/2013/10/building-distributed-gbm-h2o/}}.
\end{minipage}

The final procedure in the inner loop is to add the current model to the fitted regression tree to improve the accuracy of the model during the inherent gradient descent step. After $M$ iterations, the final ``boosted" model can be tested out on new data.

%%\subsection{Loss Function}
%%The AdaBoost method builds an additive logistic regression model:
%%$${F(x) = log}\frac{Pr(Y = 1|x)}{Pr(Y = -1|x)} = \sum_{m=1}^{M} \alpha_m f_m (x) $$
%%
%%by stagewise fitting using the loss function:
%%$$L(y, F(x)) = exp(-y  F (x)) $$

\subsection{Distributed Trees}

H2O's implementation of GBM uses distributed trees. H2O overlays trees on the data by assigning a tree node to each row.
The nodes are numbered and the number of each node is stored as {\texttt{Node\_ID}} in a temporary vector for each row. H2O makes a pass over all the rows using the most efficient method (not necessarily numerical order). 

A local
histogram using only local data is created in parallel for each row on each node. The histograms are then assembled and a split column is selected to make the decision. The rows are re-assigned to nodes and the entire process is repeated.

With an initial tree, all rows start on node 0. An in-memory MapReduce (MR) task computes the statistics and uses
them to make an algorithmically-based decision, such as lowest mean squared error (MSE). In the next layer in the
tree (and the next MR task), a decision is made for each row: if X $<$ 1.5, go right in the tree; otherwise, go left.
H2O computes the stats for each new leaf in the tree, and each pass across all the rows builds the entire layer.

Each bin is inspected as a potential split point. The best split point is selected after evaluating all bins. For example, for a hundred-column dataset that uses twenty bins, there are 2000 (20x100) possible split points.

Each layer is computed using another MR task: a tree that is five layers deep requires five passes. Each tree
level is fully data-parallelized. Each pass  builds a per-node histogram in the MR call over one layer in the tree.  During each pass, H2O analyzes the tree level and decides how to build the next level. In another pass, H2O reassigns rows to new levels by merging the two passes and then builds a histogram for each node. Each per-level histogram is done in parallel.

Scoring and building is done in the same pass. Each row is tested against the decision from the previous pass and assigned
to a new leaf, where a histogram is built. To score, H2O traverses the tree and obtains the results. The
tree is compressed to a smaller object that can still be traversed, scored, and printed.

Since the GBM algorithm builds each tree one level at a time, H2O is able to quickly run the entire level in
parallel and distributed. Model building for large datasets can be sped up significantly by adding more CPUs or more compute nodes.
Note that the communication requirements can be large for deep trees (not common for GBMs though) and can lead to slow model build times. 
The computing cost is based on a number of factors, including the final count of leaves in all trees. Depending on the dataset, the number of leaves can be
difficult to predict. The maximum number of leaves is $2^d$, where $d$ represents the tree depth.

\subsection{Treatment of Factors}

If the training data contains columns with categorical levels (factors), then these factors are split by assigning an integer to each distinct
categorical level, then binning the ordered integers according to the user-specified number of bins \texttt{nbins\_cats} (which defaults to 1024 bins),
and then picking the optimal split point among the bins.

To specify a model that considers all factors individually (and perform an optimal group split,
where every level goes in the right direction based on the training response), specify \texttt{nbins\_cats} to be at least as large as the number of factors.
Values greater than 1024 (the maximum number of levels supported in R) are supported, but might increase model training time.

The value of \texttt{nbins\_cats} for categorical factors has a much greater impact on the generalization error rate than \texttt{nbins} for real- or integer-valued columns (where higher values mainly lead to more accurate numerical split points).
For columns with many factors, a small \texttt{nbins\_cats} value can add randomness to the split decisions (since the columns are grouped together somewhat arbitrarily), while large values can lead to perfect splits, resulting in overfitting.

\subsection{Key Parameters}
\label{ssec:Key parameters}
\raggedbottom
<<<<<<< HEAD
In the above example, an important user-specified value is $N$, which represents the number of bins used to partition the data before the tree's best split point is determined. To model all factors individually, specify high $N$ values, but this will slow down the modeling process. For shallow trees, we recommend keeping the total count of bins across all splits at 1024  for numerical columns (so that a top-level split uses 1024, but a second-level split uses 512 bins, and so forth). This value is then maxed with the input bin count.

Specify the size of the trees ($J$) to avoid overfitting. Increasing $J$ results in larger variable interaction effects. Large values of $J$ have also been found to have an excessive computational cost,
=======
In the above example, an important user-specified value is $N$, which represents the number of bins used to partition the data before the tree's best split point is determined. To model all factors individually, specify high $N$ values, but this will slow down the modeling process. For shallow trees,  the total count of bins across all splits is kept at 1024  for numerical columns (so that a top-level split uses 1024, but a second-level split uses 512 bins, and so forth). This value is then maxed with the input bin count.

Specify the depth of the trees ($J$) to avoid overfitting. Increasing $J$ results in larger variable interaction effects. Large values of $J$ have also been found to have an excessive computational cost,
>>>>>>> 4f96ee57
since Cost = \#columns $\cdot N \cdot K \cdot 2^{J}$. Lower values generally have the highest
performance. 

Models with $4 \leq J \leq 8$ and a larger number of trees $M$ reflect this generalization.
<<<<<<< HEAD
Grid search models can be used to tune these parameters in the model selection process. For more information, refer to \nameref{ssec:Grid search}. 
=======
Grid search models can be used to tune these parameters in the model selection process. For more information, refer to {\textbf{\nameref{ssec:Grid search}}}. 
>>>>>>> 4f96ee57

To control the learning rate of the model, specify the \texttt{learn\_rate} constant, which is actually a
form of regularization. Shrinkage modifies the algorithm's update of $f_{km}(x)$ with the scaled
addition $\nu \cdot \sum_{j=1}^{J_m} \gamma_{jkm} I(x \in R_{jkm})$, where the constant $\nu$ is between 0 and 1. 

<<<<<<< HEAD
Smaller values of $\nu$ lead to greater rates of training errors, assuming that $M$ is constant. In general, $\nu$ and $M$ are inversely related when the error rate is  constant. However, despite the greater rate of training error with small values of $\nu$, very small ($\nu < 0.1$) values typically lead to better generalization and performance on test data.

=======
Smaller values of $\nu$ learn more slowly and need more trees to reach the same overall error rate but typically result in a better model, assuming that $M$ is constant. In general, $\nu$ and $M$ are inversely related when the error rate is  constant. However, despite the greater rate of training error with small values of $\nu$, very small ($\nu < 0.1$) values typically lead to better generalization and performance on test data.

\newpage
\subsubsection{Convergence-based Early Stopping}
One nice feature for finding the optimal number of trees is early stopping based on convergence of a user-specified metric. By default, it uses the metrics on the validation dataset, if provided. Otherwise, training metrics are used.

\begin{itemize}
\item To stop model building if misclassification improves (goes down) by less than one percent between individual scoring events, specify \\\texttt{stopping\_rounds=1}, \texttt{stopping\_tolerance=0.01} and \\\texttt{stopping\_metric="misclassification"}.
\item To stop model building if the logloss on the validation set does not improve at all for 3 consecutive scoring events, specify a \texttt{validation\_frame}, \texttt{stopping\_rounds=3}, \texttt{stopping\_tolerance=0} and \\\texttt{stopping\_metric="logloss"}.
\item To stop model building if the simple moving average (window length 5) of the AUC improves (goes up) by less than 0.1 percent for 5 consecutive scoring events, specify \texttt{stopping\_rounds=5}, \texttt{stopping\_tolerance=0.001} and \texttt{stopping\_metric="AUC"}.
\item To not stop model building even after metrics have converged, disable this feature with \texttt{stopping\_rounds=0}.
\item To compute the best number of trees with cross-validation, simply specify \texttt{stopping\_rounds>0} as in the examples above, in combination with \texttt{nfolds>1}, and the main model will pick the ideal number of trees from the convergence behavior of the \texttt{nfolds} cross-validation models.
\end{itemize}

\subsubsection{Time-based Early Stopping}
To stop model training after a given amount of seconds, specify \texttt{max\_runtime\_secs > 0}. This option is also available for grid searches and models with cross-validation. Note: The model(s) will likely end up with fewer trees than specified by \texttt{ntrees}.

\subsubsection{Stochastic GBM}
Stochastic GBM is a way to improve generalization by sampling columns (per split) and rows (per tree) during the model building process. To control the sampling ratios use \texttt{sample\_rate} for rows (per tree), \texttt{col\_sample\_rate\_per\_tree} for columns per tree and \texttt{col\_sample\_rate} for columns per split. All three parameters must range from 0 to 1, and default to 1.

\subsubsection{Distributions and Loss Functions}
Distributions and loss functions are tightly coupled. By specifying the distribution, the loss function is automatically selected as well. For exponential families such as Poisson, Gamma, Tweedie, the canonical logarithmic link function is used.

For example, to predict the 80-th percentile of the petal length of the Iris dataset in R, use the following:

\waterExampleInR
\lstinputlisting[style=R]{GBM_Vignette_code_examples/gbm_quantile.R}

To predict the 80-th percentile of the petal length of the Iris dataset in Python, use the following:

\waterExampleInPython
\lstinputlisting[style=python]{GBM_Vignette_code_examples/gbm_quantile.py}


>>>>>>> 4f96ee57

\section{Use Case: Airline Data Classification}
Download the Airline dataset from: {\url{https://github.com/h2oai/h2o-2/blob/master/smalldata/airlines/allyears2k_headers.zip}} and save the .csv file to your working directory. 

\subsection{Loading Data}

Loading a dataset in R or Python for use with H2O is slightly different from the usual methodology because the datasets must be converted into \texttt{H2OParsedData} objects. For this example, download the toy weather dataset from
{\url{https://github.com/h2oai/h2o-2/blob/master/smalldata/weather.csv}}.

<<<<<<< HEAD

\waterExampleInR
Load the data to your current working directory in your R Console (do this for any future dataset downloads), and then run the following command.

\lstinputlisting[style=R]{gbm/gbm_uploadfile_example.R}
\medskip
\waterExampleInPython
Load the data to your current working directory in Python (do this for any future dataset downloads), and then run the following command.

\lstinputlisting[style=python]{gbm/gbm_uploadfile_example.py}
=======
Load the data to your current working directory in your R Console (do this for any future dataset downloads), and then run the following command.

\waterExampleInR
\lstinputlisting[style=R]{GBM_Vignette_code_examples/gbm_uploadfile_example.R}

Load the data to your current working directory in Python (do this for any future dataset downloads), and then run the following command.

\waterExampleInPython
\lstinputlisting[style=python]{GBM_Vignette_code_examples/gbm_uploadfile_example.py}
>>>>>>> 4f96ee57


\subsection{Performing a Trial Run}
Load the Airline dataset into H2O and select the variables to use to predict  the response. The following example models delayed flights based on the departure's scheduled day of the week and day of the month.

\waterExampleInR
\lstinputlisting[style=R]{GBM_Vignette_code_examples/gbm_examplerun.R}



\waterExampleInPython
<<<<<<< HEAD
\lstinputlisting[style=python]{gbm/gbm_examplerun.py}
=======
\lstinputlisting[style=python]{GBM_Vignette_code_examples/gbm_examplerun.py}
>>>>>>> 4f96ee57


Since it is meant just as a trial run, the model contains only 100 trees. In this trial run, no validation set was
specified, so by default, the model evaluates the entire training set.  To use n-fold validation, specify an n-folds value (for example, \texttt{nfolds=5}).
<<<<<<< HEAD
=======

Let's run again with row and column sampling:

\waterExampleInR
\lstinputlisting[style=R]{GBM_Vignette_code_examples/gbm_examplerun_stochastic.R}


\waterExampleInPython
\lstinputlisting[style=python]{GBM_Vignette_code_examples/gbm_examplerun_stochastic.py}
>>>>>>> 4f96ee57

\subsection{Extracting and Handling the Results}

Now, extract the parameters of the model, examine the scoring process, and make predictions on the new data.

\begin{minipage}{\textwidth}

\waterExampleInR
<<<<<<< HEAD
\lstinputlisting[style=R]{gbm/gbm_extractmodelparams.R}
=======
\lstinputlisting[style=R]{GBM_Vignette_code_examples/gbm_extractmodelparams.R}
>>>>>>> 4f96ee57
\end{minipage}

\begin{minipage}{\textwidth}
\waterExampleInPython
<<<<<<< HEAD
\lstinputlisting[style=python]{gbm/gbm_extractmodelparams.py}
=======
\lstinputlisting[style=python]{GBM_Vignette_code_examples/gbm_extractmodelparams.py}
>>>>>>> 4f96ee57
\end{minipage}

The first command ({\texttt{air.model}}) returns the trained model's training and validation errors.
After generating a satisfactory model, use the \texttt{h2o.predict()} command to compute and store predictions on the
new data, which can then be used for further tasks in the interactive modeling process.

\begin{minipage}{\textwidth}
\waterExampleInR
<<<<<<< HEAD
\lstinputlisting[style=R]{gbm/gbm_predict.R}
=======
\lstinputlisting[style=R]{GBM_Vignette_code_examples/gbm_predict.R}
>>>>>>> 4f96ee57
\end{minipage}

\begin{minipage}{\textwidth}
\waterExampleInPython
<<<<<<< HEAD
\lstinputlisting[style=python]{gbm/gbm_predict.py}
=======
\lstinputlisting[style=python]{GBM_Vignette_code_examples/gbm_predict.py}
>>>>>>> 4f96ee57
\end{minipage}

\subsection{Web Interface}

H2O users have the option of using an intuitive web interface for H2O, Flow. After loading data or training a model, point your browser to your IP address and port number (e.g., localhost:12345) to launch the web interface. In the web UI, click \textsc{Admin} $>$ \textsc{Jobs} to view specific details about your model or click \textsc{Data} $>$ \textsc{List All Frames} to view all current H2O frames.
<<<<<<< HEAD
=======

>>>>>>> 4f96ee57

\subsection{Variable Importances}

The GBM algorithm automatically calculates variable importances. The model output includes the absolute and relative predictive strength of each feature in the prediction task. To extract the variable importances from the model:
\begin{itemize}
\item \textbf{In R}: Use \texttt{h2o.varimp(air.model)} 
\item \textbf{In Python}: Use \texttt{air\_model.varimp(return\_list=True)}
\end{itemize}

To view a visualization of the variable importances using the web interface, click the \textsc{Model} menu, then select \textsc{List All Models}. Click the \textsc{Inspect} button next to the model, then select \textsc{output - Variable Importances}. 

\begin{minipage}{\textwidth}
\subsection{Supported Output}
The following algorithm outputs are supported:

\begin{itemize}
\item {\bf{Regression}}: Mean Squared Error (MSE), with an option to output variable importances or a Plain Old Java Object (POJO) model
<<<<<<< HEAD
\item {\bf{Binary Classification}}: Confusion Matrix or Area Under Curve (AUC), with an option to output variable importances or a Java POJO model
=======

\item {\bf{Binary Classification}}: Confusion Matrix or Area Under Curve (AUC), with an option to output variable importances or a Java POJO model

>>>>>>> 4f96ee57
\item {\bf{Classification}}: Confusion Matrix (with an option to output variable importances or a Java POJO model)
\end{itemize}
\end{minipage}


\subsection{Java Models}

To access Java code to use to build the current model in Java, click the \textsc{Preview POJO} button at the bottom of the model results. This button generates a POJO model that can be used in a Java application independently of H2O. If the model is small enough, the code for the model displays within the GUI; larger models can be inspected after downloading the model.

To download the model:
\begin{enumerate}
\item Open the terminal window.
\item Create a directory where the model will be saved.
\item Set the new directory as the working directory.
\item Follow the \texttt{curl} and \texttt{java compile} commands displayed in the instructions at the top of the Java model.
\end{enumerate}

For more information on how to use an H2O POJO, refer to the \textbf{POJO Quick Start Guide} at {\url{https://github.com/h2oai/h2o-3/blob/master/h2o-docs/src/product/howto/POJO_QuickStart.md}}. 

\subsection{Grid Search for Model Comparison}
\label{ssec:Grid search}

<<<<<<< HEAD
To enable grid search capabilities for model tuning, specify sets of values for parameter arguments that will configure certain parameters and then observe the changes in the model behavior. The following example represents a grid search:
=======
\subsubsection{Cartesian Grid Search}
To run a Cartesian hyper-parameter grid search in R, use the following:
>>>>>>> 4f96ee57

\begin{minipage}{\textwidth}
\waterExampleInR
<<<<<<< HEAD
\lstinputlisting[style=R]{gbm/gbm_gridsearch.R}
\end{minipage}
=======
\lstinputlisting[style=R]{GBM_Vignette_code_examples/gbm_gridsearch.R}
>>>>>>> 4f96ee57

To run a Cartesian hyper-parameter grid search in Python, use the following:

<<<<<<< HEAD
This example specifies three different tree numbers, three different tree sizes, and two different shrinkage values. This grid search model effectively trains eighteen different models over the possible combinations of these parameters.

Of course, sets of other parameters can be specified for a larger space of models. This allows for more subtle insights in the model tuning and selection process, especially during inspection and comparison of the trained models after the grid search process is complete. To decide how and when to choose different parameter configurations in a grid search, refer to \nameref{ssec:Model Parameters} for parameter descriptions and suggested values.

\begin{minipage}{\textwidth}
\waterExampleInR
\lstinputlisting[style=R]{gbm/gbm_gridsearch_result.R} 
\end{minipage}



\subsection{ Model Parameters}
=======
\waterExampleInPython
\lstinputlisting[style=python]{GBM_Vignette_code_examples/gbm_gridsearch.py}

This example specifies three different tree numbers, three different tree sizes, and two different shrinkage values. This grid search model effectively trains eighteen different models over the possible combinations of these parameters.

Of course, sets of other parameters can be specified for a larger space of models. This allows for more subtle insights in the model tuning and selection process, especially during inspection and comparison of the trained models after the grid search process is complete. To decide how and when to choose different parameter configurations in a grid search, refer to {\textbf{\nameref{ssec:Model Parameters}}} for parameter descriptions and suggested values.

To view the results of the grid search, use the following: 

\waterExampleInR
\lstinputlisting[style=R]{GBM_Vignette_code_examples/gbm_gridsearch_result.R}

\waterExampleInPython
\lstinputlisting[style=python]{GBM_Vignette_code_examples/gbm_gridsearch_result.py} 

\subsubsection{Random Grid Search}
If the search space is too large (i.e., you don't want to restrict the parameters too much), you can also let the Grid Search make random model selections for you. Just specify how many models (and/or how much training time) you want, and a seed to make the random selection deterministic:

\waterExampleInR
\lstinputlisting[style=R]{GBM_Vignette_code_examples/gbm_gridsearch_random.R}
\waterExampleInPython
\lstinputlisting[style=python]{GBM_Vignette_code_examples/gbm_gridsearch_random.py}




\newpage
\subsection{Model Parameters}
>>>>>>> 4f96ee57
\label{ssec:Model Parameters}
This section describes the functions of the parameters for GBM. 
\begin{itemize}
\item {\texttt{x}}: A vector containing the names of the predictors to use while building the GBM model. 
\item {\texttt{y}}: A character string or index that represents the response variable in the model.  
\item {\texttt{training\_frame}}: An \texttt{H2OFrame} object containing the variables in the model. 
\item {\texttt{validation\_frame}}: An \texttt{H2OFrame} object containing the validation dataset used to construct confusion matrix. If  blank, the training data is used by default.
\item {\texttt{nfolds}}: Number of folds for cross-validation. 
\item {\texttt{ignore\_const\_cols}}: A boolean indicating if constant columns should be ignored.  The default is  {\texttt{TRUE}}.
\item {\texttt{ntrees}}: A non-negative integer that defines the number of trees. The default is 50.
\item {\texttt{max\_depth}}: The user-defined tree depth. The default is 5.
\item {\texttt{min\_rows}}: The minimum number of rows to assign to the terminal nodes. The default is 10.
\item {\texttt{nbins}}: For numerical columns (real/int), build a histogram of at least the specified number of bins, then split at the best point The default is 20.
\item {\texttt{nbins\_cats}}: For categorical columns (enum), build a histogram of the specified number of bins, then split at the best point. Higher values can lead to more overfitting.  The default is 1024. \label{nbins_cats}
<<<<<<< HEAD
=======
\item {\texttt{nbins\_top\_level}}: For numerical columns (real/int), build a histogram of (at most) this many bins at the root level, then decrease by factor of two per level.
>>>>>>> 4f96ee57
\item {\texttt{seed}}: Seed containing random numbers that affects sampling.
\item{\texttt{mtries}}: Number of variables randomly sampled as candidates at each split. If {\texttt{-1}}, the square root of $p$ is used for classification,or $p/3$ for regression (where $p$ is the number of predictors). 
\item{\texttt{sample\_rate}}: Row sample rate (from 0.0 to 1.0). 
\item{\texttt{col\_sample\_rate}}: Column sample rate (per split) (from 0.0 to 1.0). 
\item{\texttt{col\_sample\_rate\_per\_tree}}: Column sample rate per tree (from 0.0 to 1.0). 
\item {\texttt{learn\_rate}}: An integer that defines the learning rate. The default is 0.1 and the range is 0.0 to 1.0.
<<<<<<< HEAD
\item {\texttt{distribution}}: The distribution function options: {\texttt{AUTO, bernoulli, multinomial, gaussian, poisson, gamma}} or {\texttt{tweedie}}. The default is {\texttt{AUTO}}.
=======
\item {\texttt{distribution}}: The distribution function options: \texttt{AUTO, bernoulli, multinomial, gaussian, poisson, gamma, laplace,} \\\texttt{quantile} or {\texttt{tweedie}}. The default is {\texttt{AUTO}}.
>>>>>>> 4f96ee57
\item {\texttt{score\_each\_iteration}}: A boolean indicating whether to score during each iteration of model training.  The default is  {\texttt{FALSE}}.
\item {\texttt{score\_tree\_interval}}: Score the model after every so many trees. Disabled if set to 0.
\item \texttt{fold\_assignment}: Cross-validation fold assignment scheme, if  \\ \texttt{fold\_column} is not specified. The following options are supported: \texttt{AUTO, Random, Stratified} or \texttt{Modulo}. 
\item \texttt{fold\_column}:  Column with cross-validation fold index assignment per observation. 
\item \texttt{offset\_column}: Specify the offset column. {\textbf{Note}}: Offsets are per-row “bias values” that are used during model training. For Gaussian distributions, they can be seen as simple corrections to the response (y) column. Instead of learning to predict the response (y-row), the model learns to predict the (row) offset of the response column. For other distributions, the offset corrections are applied in the linearized space before applying the inverse link function to get the actual response values. 
\item \texttt{weights\_column}: Specify the weights column. {\textbf{Note}}: Weights are per-row observation weights. This is typically the number of times a row is repeated, but non-integer values are supported as well. During training, rows with higher weights matter more, due to the larger loss function pre-factor.
\item {\texttt{balance\_classes}}: Balance training data class counts via over or undersampling for imbalanced data. The default is {\texttt{FALSE}}.
\item {\texttt{max\_confusion\_matrix\_size}}: Maximum size (number of classes) for confusion matrices to print in the H2O logs.  The default is 20.
\item {\texttt{max\_hit\_ratio\_k}}: (for multi-class only) Maximum number (top K) of predictions to use for hit ratio computation.  To disable, enter  {\texttt{0}}. The default is 10.
\item {\texttt{r2\_stopping}}: Stop making trees when the $R^2$ metric equals or exceeds this value.  The default is 0.999999.
\item \texttt{stopping\_rounds}: Early stopping based on convergence of \\\texttt{stopping\_metric}. Stop if simple moving average of length k of the \texttt{stopping\_metric} does not improve for k:=\texttt{stopping\_rounds} scoring events. Can only trigger after at least 2k scoring events. To disable, specify \texttt{0}.
\item \texttt{stopping\_metric}: Metric to use for early stopping (\texttt{AUTO}: \texttt{logloss} for classification, \texttt{deviance} for regression). Can be any of \texttt{AUTO, deviance, logloss, MSE, AUC, r2, misclassification}.
\item \texttt{stopping\_tolerance}: Relative tolerance for metric-based stopping criterion Relative tolerance for metric-based stopping criterion (stop if relative improvement is not at least this much).
\item \texttt{max\_runtime\_secs}: Maximum allowed runtime in seconds for model training. Use 0 to disable.
\item {\texttt{build\_tree\_one\_node}}: Specify if GBM should be run on one node only; no network overhead but fewer CPUs used. Suitable for small datasets.  The default is {\texttt{FALSE}}.
\item {\texttt{binomial\_double\_trees}}: For binary classification: Builds twice as many trees (one per class), which can result in better accuracy. 
\item {\texttt{quantile\_alpha}}: Desired quantile for quantile regression (from 0.0 to 1.0) when \texttt{distribution = "quantile"}.  The default is 0.5 (median, same as \texttt{distribution = "laplace"}).
\item {\texttt{tweedie\_power}}: A numeric specifying the power for the Tweedie function when \texttt{distribution = "tweedie"}.  The default is 1.5.
\item {\texttt{checkpoint}}: Enter a model key associated with a previously-trained model. Use this option to build a new model as a continuation of a previously-generated model.
\item {\texttt{keep\_cross\_validation\_predictions}}: Specify whether to keep the predictions of the cross-validation models.   The default is {\texttt{FALSE}}.
\item {\texttt{class\_sampling\_factors}}: Desired over/under-sampling ratios per class (in lexicographic order). If not specified, sampling factors will be automatically computed to obtain class balance during training. Requires \texttt{balance\_classes}.
\item {\texttt{max\_after\_balance\_size}}: Maximum relative size of the training data after balancing class counts; can be less than 1.0.  The default is 5.
\item \texttt{model\_id}: The unique ID assigned to the generated model. If not specified, an ID is generated automatically.
\end{itemize}

\newpage
\section{References}
\bibliographystyle{plainnat}  %alphadin}
\nobibliography{bibliography.bib} %hides entire bibliography so just \bibentry items are included
%use \bibentry{bibname} (where bibname is the entry name in the bibliography) to include entries from bibliography.bib; double brackets {{ are required in .bib file to preserve capitalization

\bibentry{cliffgbm}

\bibentry{bias}

\bibentry{boost}

\bibentry{greedyfunction}

\bibentry{discussion}

\bibentry{additivelogistic}

\bibentry{esl}

\bibentry{h2osite}

\bibentry{h2odocs}

\bibentry{h2ogithubrepo}

\bibentry{h2odatasets}

\bibentry{h2ojira}

\bibentry{stream}

\bibentry{rdocs}



%Friedman, Jerome, Trevor Hastie, and Robert Tibshirani. {\textbf{``Additive Logistic Regression: A Statistical View of Boosting (With Discussion and a Rejoinder by the Authors).``}} \url{http://projecteuclid.org/DPubS?service=UI&version=1.0&verb=Display&handle=euclid.aos/1016218223} The Annals of Statistics 28.2 (2000): 337-407

%Hastie, Trevor, Robert Tibshirani, and J Jerome H Friedman. {\textbf{``The Elements of Statistical Learning``}}  \url{http://statweb.stanford.edu/~tibs/ElemStatLearn/printings/ESLII_print10.pdf}. Vol.1. N.p., page 339: Springer New York, 2001.

\newpage

\section{Authors}

\textbf{Cliff Click}

Cliff Click is the CTO and Co-Founder of H2O, makers of H2O, the open-source math and machine learning engine for Big Data. Cliff is invited to speak regularly at industry and academic conferences and has published many papers about HotSpot technology. He holds a PhD in Computer Science from Rice University and about 15 patents.

\textbf{Michal Malohlava}

Michal is a geek, developer, Java, Linux, programming languages enthusiast developing software for over 10 years. He obtained PhD from the Charles University in Prague in 2012 and post-doc at Purdue University. He participated in design and development of various systems including SOFA and Fractal component systems or jPapabench control system.

\textbf{Arno Candel}

Arno is the Chief Architect of H2O, a distributed and scalable open-source machine learning platform and the main author of H2O Deep Learning.  Arno holds a PhD and Masters summa cum laude in Physics from ETH Zurich, Switzerland. He has authored dozens of scientific papers and is a sought-after conference speaker. Arno was named “2014 Big Data All-Star” by Fortune Magazine. Follow him on Twitter: @ArnoCandel.

\textbf{Viraj Parmar}

Prior to joining H2O as a data and math hacker intern, Viraj worked in a research group at the MIT Center for Technology and Design. His interests are in software engineering and large-scale machine learning. 

\textbf{Hank Roark}

Hank is a Data Scientist and Hacker at H2O. Hank comes to H2O with a background turning data into products and system solutions and loves helping others find value in their data.  Hank has an SM from MIT in Engineering and Management and BS Physics from Georgia Tech.

\textbf{Jessica Lanford}

Jessica is a word hacker and seasoned technical communicator at H2O.ai. She brings our product to life by documenting the many features and functionality of H2O. Having worked for some of the top companies in technology including Dell, AT$\&$T, and Lam Research, she is an expert at translating complex ideas to digestible articles.


\end{document}<|MERGE_RESOLUTION|>--- conflicted
+++ resolved
@@ -1,24 +1,14 @@
 % -*- mode: tex; fill-column: 115; -*-  
 
-<<<<<<< HEAD
-\input{common/conf_top.tex}
-%\input{common/conf_top_print.tex}  %settings for printed booklets - comment out by default, uncomment for print and comment out line above. don't save this change! "conf_top" should be default
-=======
 %\input{common/conf_top.tex}
 \input{common/conf_top_print.tex}  %settings for printed booklets - comment out by default, uncomment for print and comment out line above. don't save this change! "conf_top" should be default
->>>>>>> 4f96ee57
 
 \input{common/conf_titles.tex}
 
 \begin{document}
 
-<<<<<<< HEAD
-%\input{common/conf_listings.tex} %see note for `conf_top_print.tex` above
-\input{common/conf_listings_colorized.tex}  % Work in progress....  Use this for online/pdf version
-=======
 \input{common/conf_listings.tex} %see note for `conf_top_print.tex` above
 %\input{common/conf_listings_colorized.tex}  %Use this for online version
->>>>>>> 4f96ee57
 
 
 \thispagestyle{empty} %removes page number
@@ -47,11 +37,7 @@
 
 \bigskip
 
-<<<<<<< HEAD
-\monthname \hspace{1pt}  \the\year: Third Edition 
-=======
 \monthname \hspace{1pt}  \the\year: Sixth Edition
->>>>>>> 4f96ee57
 
 \bigskip
 \end{center}
@@ -86,11 +72,7 @@
 \textcopyright \the\year \hspace{1pt} H2O.ai, Inc. All Rights Reserved. 
 \bigskip
 
-<<<<<<< HEAD
-\monthname \hspace{1pt}  \the\year: Third Edition 
-=======
 \monthname \hspace{1pt}  \the\year: Sixth Edition
->>>>>>> 4f96ee57
 \bigskip
 
 Photos by \textcopyright H2O.ai, Inc.
@@ -152,10 +134,6 @@
 
 %----------------------------------------------------------------------
 %----------------------------------------------------------------------
-<<<<<<< HEAD
-\newpage
-=======
->>>>>>> 4f96ee57
 
 \section{Overview}
 
@@ -180,11 +158,7 @@
 \item support for exponential families (Poisson, Gamma, Tweedie) and loss functions in addition to binomial (Bernoulli), Gaussian and multinomial distributions, such as Quantile regression (including Laplace)
 \item grid search for hyperparameter optimization and model selection
 \item model export in plain Java code for deployment in production environments
-<<<<<<< HEAD
-\item additional parameters for model tuning (for a complete listing of parameters, refer to the \nameref{ssec:Model Parameters} section.)
-=======
 \item additional parameters for model tuning (for a complete listing of parameters, refer to the {\textbf{\nameref{ssec:Model Parameters}}} section.)
->>>>>>> 4f96ee57
 \end{itemize}
 
 
@@ -227,11 +201,7 @@
 \\
 \line(1,0){350}
 
-<<<<<<< HEAD
-In the above algorithm for multi-class classification, H2O builds $k$-regression trees: one tree represents each target class. The index, $m$, tracks of the number of weak learners added to the current ensemble. Within this outer loop, there is an inner loop across each of the $K$ classes. 
-=======
 In the above algorithm for multi-class classification, H2O builds $k$-regression trees: one tree represents each target class. The index, $m$, tracks the number of weak learners added to the current ensemble. Within this outer loop, there is an inner loop across each of the $K$ classes. 
->>>>>>> 4f96ee57
 
 \begin{minipage}{\textwidth}
 Within this inner loop, the first step is to compute the residuals, $r_{ikm}$, which are actually the gradient values, for each of the $N$ bins in the CART model. A regression tree is then fit to these gradient computations. This fitting process is distributed and parallelized. Details on this framework are available at {\url{http://h2o.ai/blog/2013/10/building-distributed-gbm-h2o/}}.
@@ -290,33 +260,19 @@
 \subsection{Key Parameters}
 \label{ssec:Key parameters}
 \raggedbottom
-<<<<<<< HEAD
-In the above example, an important user-specified value is $N$, which represents the number of bins used to partition the data before the tree's best split point is determined. To model all factors individually, specify high $N$ values, but this will slow down the modeling process. For shallow trees, we recommend keeping the total count of bins across all splits at 1024  for numerical columns (so that a top-level split uses 1024, but a second-level split uses 512 bins, and so forth). This value is then maxed with the input bin count.
-
-Specify the size of the trees ($J$) to avoid overfitting. Increasing $J$ results in larger variable interaction effects. Large values of $J$ have also been found to have an excessive computational cost,
-=======
 In the above example, an important user-specified value is $N$, which represents the number of bins used to partition the data before the tree's best split point is determined. To model all factors individually, specify high $N$ values, but this will slow down the modeling process. For shallow trees,  the total count of bins across all splits is kept at 1024  for numerical columns (so that a top-level split uses 1024, but a second-level split uses 512 bins, and so forth). This value is then maxed with the input bin count.
 
 Specify the depth of the trees ($J$) to avoid overfitting. Increasing $J$ results in larger variable interaction effects. Large values of $J$ have also been found to have an excessive computational cost,
->>>>>>> 4f96ee57
 since Cost = \#columns $\cdot N \cdot K \cdot 2^{J}$. Lower values generally have the highest
 performance. 
 
 Models with $4 \leq J \leq 8$ and a larger number of trees $M$ reflect this generalization.
-<<<<<<< HEAD
-Grid search models can be used to tune these parameters in the model selection process. For more information, refer to \nameref{ssec:Grid search}. 
-=======
 Grid search models can be used to tune these parameters in the model selection process. For more information, refer to {\textbf{\nameref{ssec:Grid search}}}. 
->>>>>>> 4f96ee57
 
 To control the learning rate of the model, specify the \texttt{learn\_rate} constant, which is actually a
 form of regularization. Shrinkage modifies the algorithm's update of $f_{km}(x)$ with the scaled
 addition $\nu \cdot \sum_{j=1}^{J_m} \gamma_{jkm} I(x \in R_{jkm})$, where the constant $\nu$ is between 0 and 1. 
 
-<<<<<<< HEAD
-Smaller values of $\nu$ lead to greater rates of training errors, assuming that $M$ is constant. In general, $\nu$ and $M$ are inversely related when the error rate is  constant. However, despite the greater rate of training error with small values of $\nu$, very small ($\nu < 0.1$) values typically lead to better generalization and performance on test data.
-
-=======
 Smaller values of $\nu$ learn more slowly and need more trees to reach the same overall error rate but typically result in a better model, assuming that $M$ is constant. In general, $\nu$ and $M$ are inversely related when the error rate is  constant. However, despite the greater rate of training error with small values of $\nu$, very small ($\nu < 0.1$) values typically lead to better generalization and performance on test data.
 
 \newpage
@@ -351,7 +307,6 @@
 \lstinputlisting[style=python]{GBM_Vignette_code_examples/gbm_quantile.py}
 
 
->>>>>>> 4f96ee57
 
 \section{Use Case: Airline Data Classification}
 Download the Airline dataset from: {\url{https://github.com/h2oai/h2o-2/blob/master/smalldata/airlines/allyears2k_headers.zip}} and save the .csv file to your working directory. 
@@ -361,28 +316,15 @@
 Loading a dataset in R or Python for use with H2O is slightly different from the usual methodology because the datasets must be converted into \texttt{H2OParsedData} objects. For this example, download the toy weather dataset from
 {\url{https://github.com/h2oai/h2o-2/blob/master/smalldata/weather.csv}}.
 
-<<<<<<< HEAD
-
-\waterExampleInR
 Load the data to your current working directory in your R Console (do this for any future dataset downloads), and then run the following command.
 
-\lstinputlisting[style=R]{gbm/gbm_uploadfile_example.R}
-\medskip
-\waterExampleInPython
+\waterExampleInR
+\lstinputlisting[style=R]{GBM_Vignette_code_examples/gbm_uploadfile_example.R}
+
 Load the data to your current working directory in Python (do this for any future dataset downloads), and then run the following command.
 
-\lstinputlisting[style=python]{gbm/gbm_uploadfile_example.py}
-=======
-Load the data to your current working directory in your R Console (do this for any future dataset downloads), and then run the following command.
-
-\waterExampleInR
-\lstinputlisting[style=R]{GBM_Vignette_code_examples/gbm_uploadfile_example.R}
-
-Load the data to your current working directory in Python (do this for any future dataset downloads), and then run the following command.
-
 \waterExampleInPython
 \lstinputlisting[style=python]{GBM_Vignette_code_examples/gbm_uploadfile_example.py}
->>>>>>> 4f96ee57
 
 
 \subsection{Performing a Trial Run}
@@ -392,19 +334,12 @@
 \lstinputlisting[style=R]{GBM_Vignette_code_examples/gbm_examplerun.R}
 
 
-
-\waterExampleInPython
-<<<<<<< HEAD
-\lstinputlisting[style=python]{gbm/gbm_examplerun.py}
-=======
+\waterExampleInPython
 \lstinputlisting[style=python]{GBM_Vignette_code_examples/gbm_examplerun.py}
->>>>>>> 4f96ee57
 
 
 Since it is meant just as a trial run, the model contains only 100 trees. In this trial run, no validation set was
 specified, so by default, the model evaluates the entire training set.  To use n-fold validation, specify an n-folds value (for example, \texttt{nfolds=5}).
-<<<<<<< HEAD
-=======
 
 Let's run again with row and column sampling:
 
@@ -414,7 +349,6 @@
 
 \waterExampleInPython
 \lstinputlisting[style=python]{GBM_Vignette_code_examples/gbm_examplerun_stochastic.py}
->>>>>>> 4f96ee57
 
 \subsection{Extracting and Handling the Results}
 
@@ -423,20 +357,12 @@
 \begin{minipage}{\textwidth}
 
 \waterExampleInR
-<<<<<<< HEAD
-\lstinputlisting[style=R]{gbm/gbm_extractmodelparams.R}
-=======
 \lstinputlisting[style=R]{GBM_Vignette_code_examples/gbm_extractmodelparams.R}
->>>>>>> 4f96ee57
 \end{minipage}
 
 \begin{minipage}{\textwidth}
 \waterExampleInPython
-<<<<<<< HEAD
-\lstinputlisting[style=python]{gbm/gbm_extractmodelparams.py}
-=======
 \lstinputlisting[style=python]{GBM_Vignette_code_examples/gbm_extractmodelparams.py}
->>>>>>> 4f96ee57
 \end{minipage}
 
 The first command ({\texttt{air.model}}) returns the trained model's training and validation errors.
@@ -445,29 +371,18 @@
 
 \begin{minipage}{\textwidth}
 \waterExampleInR
-<<<<<<< HEAD
-\lstinputlisting[style=R]{gbm/gbm_predict.R}
-=======
 \lstinputlisting[style=R]{GBM_Vignette_code_examples/gbm_predict.R}
->>>>>>> 4f96ee57
 \end{minipage}
 
 \begin{minipage}{\textwidth}
 \waterExampleInPython
-<<<<<<< HEAD
-\lstinputlisting[style=python]{gbm/gbm_predict.py}
-=======
 \lstinputlisting[style=python]{GBM_Vignette_code_examples/gbm_predict.py}
->>>>>>> 4f96ee57
 \end{minipage}
 
 \subsection{Web Interface}
 
 H2O users have the option of using an intuitive web interface for H2O, Flow. After loading data or training a model, point your browser to your IP address and port number (e.g., localhost:12345) to launch the web interface. In the web UI, click \textsc{Admin} $>$ \textsc{Jobs} to view specific details about your model or click \textsc{Data} $>$ \textsc{List All Frames} to view all current H2O frames.
-<<<<<<< HEAD
-=======
-
->>>>>>> 4f96ee57
+
 
 \subsection{Variable Importances}
 
@@ -485,13 +400,9 @@
 
 \begin{itemize}
 \item {\bf{Regression}}: Mean Squared Error (MSE), with an option to output variable importances or a Plain Old Java Object (POJO) model
-<<<<<<< HEAD
+
 \item {\bf{Binary Classification}}: Confusion Matrix or Area Under Curve (AUC), with an option to output variable importances or a Java POJO model
-=======
-
-\item {\bf{Binary Classification}}: Confusion Matrix or Area Under Curve (AUC), with an option to output variable importances or a Java POJO model
-
->>>>>>> 4f96ee57
+
 \item {\bf{Classification}}: Confusion Matrix (with an option to output variable importances or a Java POJO model)
 \end{itemize}
 \end{minipage}
@@ -514,38 +425,14 @@
 \subsection{Grid Search for Model Comparison}
 \label{ssec:Grid search}
 
-<<<<<<< HEAD
-To enable grid search capabilities for model tuning, specify sets of values for parameter arguments that will configure certain parameters and then observe the changes in the model behavior. The following example represents a grid search:
-=======
 \subsubsection{Cartesian Grid Search}
 To run a Cartesian hyper-parameter grid search in R, use the following:
->>>>>>> 4f96ee57
-
-\begin{minipage}{\textwidth}
-\waterExampleInR
-<<<<<<< HEAD
-\lstinputlisting[style=R]{gbm/gbm_gridsearch.R}
-\end{minipage}
-=======
+
+\waterExampleInR
 \lstinputlisting[style=R]{GBM_Vignette_code_examples/gbm_gridsearch.R}
->>>>>>> 4f96ee57
 
 To run a Cartesian hyper-parameter grid search in Python, use the following:
 
-<<<<<<< HEAD
-This example specifies three different tree numbers, three different tree sizes, and two different shrinkage values. This grid search model effectively trains eighteen different models over the possible combinations of these parameters.
-
-Of course, sets of other parameters can be specified for a larger space of models. This allows for more subtle insights in the model tuning and selection process, especially during inspection and comparison of the trained models after the grid search process is complete. To decide how and when to choose different parameter configurations in a grid search, refer to \nameref{ssec:Model Parameters} for parameter descriptions and suggested values.
-
-\begin{minipage}{\textwidth}
-\waterExampleInR
-\lstinputlisting[style=R]{gbm/gbm_gridsearch_result.R} 
-\end{minipage}
-
-
-
-\subsection{ Model Parameters}
-=======
 \waterExampleInPython
 \lstinputlisting[style=python]{GBM_Vignette_code_examples/gbm_gridsearch.py}
 
@@ -574,7 +461,6 @@
 
 \newpage
 \subsection{Model Parameters}
->>>>>>> 4f96ee57
 \label{ssec:Model Parameters}
 This section describes the functions of the parameters for GBM. 
 \begin{itemize}
@@ -589,21 +475,14 @@
 \item {\texttt{min\_rows}}: The minimum number of rows to assign to the terminal nodes. The default is 10.
 \item {\texttt{nbins}}: For numerical columns (real/int), build a histogram of at least the specified number of bins, then split at the best point The default is 20.
 \item {\texttt{nbins\_cats}}: For categorical columns (enum), build a histogram of the specified number of bins, then split at the best point. Higher values can lead to more overfitting.  The default is 1024. \label{nbins_cats}
-<<<<<<< HEAD
-=======
 \item {\texttt{nbins\_top\_level}}: For numerical columns (real/int), build a histogram of (at most) this many bins at the root level, then decrease by factor of two per level.
->>>>>>> 4f96ee57
 \item {\texttt{seed}}: Seed containing random numbers that affects sampling.
 \item{\texttt{mtries}}: Number of variables randomly sampled as candidates at each split. If {\texttt{-1}}, the square root of $p$ is used for classification,or $p/3$ for regression (where $p$ is the number of predictors). 
 \item{\texttt{sample\_rate}}: Row sample rate (from 0.0 to 1.0). 
 \item{\texttt{col\_sample\_rate}}: Column sample rate (per split) (from 0.0 to 1.0). 
 \item{\texttt{col\_sample\_rate\_per\_tree}}: Column sample rate per tree (from 0.0 to 1.0). 
 \item {\texttt{learn\_rate}}: An integer that defines the learning rate. The default is 0.1 and the range is 0.0 to 1.0.
-<<<<<<< HEAD
-\item {\texttt{distribution}}: The distribution function options: {\texttt{AUTO, bernoulli, multinomial, gaussian, poisson, gamma}} or {\texttt{tweedie}}. The default is {\texttt{AUTO}}.
-=======
 \item {\texttt{distribution}}: The distribution function options: \texttt{AUTO, bernoulli, multinomial, gaussian, poisson, gamma, laplace,} \\\texttt{quantile} or {\texttt{tweedie}}. The default is {\texttt{AUTO}}.
->>>>>>> 4f96ee57
 \item {\texttt{score\_each\_iteration}}: A boolean indicating whether to score during each iteration of model training.  The default is  {\texttt{FALSE}}.
 \item {\texttt{score\_tree\_interval}}: Score the model after every so many trees. Disabled if set to 0.
 \item \texttt{fold\_assignment}: Cross-validation fold assignment scheme, if  \\ \texttt{fold\_column} is not specified. The following options are supported: \texttt{AUTO, Random, Stratified} or \texttt{Modulo}. 
