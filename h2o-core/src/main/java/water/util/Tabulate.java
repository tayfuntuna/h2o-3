package water.util;

import hex.Interaction;
import water.*;
import water.exceptions.H2OIllegalArgumentException;
import water.fvec.C0DChunk;
import water.fvec.Chunk;
import water.fvec.Frame;
import water.fvec.Vec;

/**
 * Simple Co-Occurrence based tabulation of X vs Y, where X and Y are two Vecs in a given dataset
 * Uses histogram of given resolution in X and Y
 * Handles numerical/categorical data and missing values
 * Supports observation weights
 *
 * Fills up two double[][] arrays:
 * _countData[xbin][ybin] contains the sum of observation weights (or 1) for co-occurrences in bins xbin/ybin
 * _responseData[xbin][2] contains the mean value of Y and the sum of observation weights for a given bin for X
 */
public class Tabulate extends Keyed<Tabulate> {
  public final Job<Tabulate> _job;
  public Frame _dataset;
  public Key[] _vecs = new Key[2];
  public String _predictor;
  public String _response;
  public String _weight;
  int _nbins_predictor = 20;
  int _nbins_response = 10;

  // result
  double[][] _count_data;
  double[][] _response_data;
  public TwoDimTable _count_table;
  public TwoDimTable _response_table;

  // helper to speed up stuff
  static private class Stats extends Iced {
    Stats(Vec v) {
      _min = v.min();
      _max = v.max();
      _isCategorical = v.isCategorical();
      _isInt = v.isInt();
      _cardinality = v.cardinality();
      _missing = v.naCnt() > 0 ? 1 : 0;
      _domain = v.domain();
    }
    final double _min;
    final double _max;
    final boolean _isCategorical;
    final boolean _isInt;
    final int _cardinality;
    final int _missing; //0 or 1
    final String[] _domain;
  }
  final private Stats[] _stats = new Stats[2];

  public Tabulate() {
    _job = new Job(Key.<Tabulate>make(), Tabulate.class.getName(), "Tabulate job");
  }

  private int bins(int v) {
    return v==1 ? _nbins_response : _nbins_predictor;
  }

  private int res(final int v) {
    final int missing = _stats[v]._missing;
    if (_stats[v]._isCategorical)
      return _stats[v]._cardinality + missing;
    return bins(v) + missing;
  }

  private int bin(final int v, final double val) {
    if (Double.isNaN(val)) {
      return 0;
    }
    int b;
    int bins = bins(v);
    if (_stats[v]._isCategorical) {
      assert((int)val == val);
      b = (int) val;
    } else {
      double d = (_stats[v]._max - _stats[v]._min) / bins;
      b = (int) ((val - _stats[v]._min) / d);
      assert(b>=0 && b<= bins);
      b = Math.min(b, bins -1);//avoid AIOOBE at upper bound
    }
    return b+_stats[v]._missing;
  }

  private String labelForBin(final int v, int b) {
    int missing = _stats[v]._missing;
    if (missing == 1 && b==0) return "missing(NA)";
    if (missing == 1) b--;
    if (_stats[v]._isCategorical)
      return _stats[v]._domain[b];
    int bins = bins(v);
    if (_stats[v]._isInt && (_stats[v]._max - _stats[v]._min + 1) <= bins)
      return Integer.toString((int)(_stats[v]._min + b));
    double d = (_stats[v]._max - _stats[v]._min)/bins;
    return String.format("%5f", _stats[v]._min + (b + 0.5) * d);
  }

  public Tabulate execImpl() {
    if (_dataset == null)     throw new H2OIllegalArgumentException("Dataset not found");
    if (_nbins_predictor < 1) throw new H2OIllegalArgumentException("Number of bins for predictor must be >= 1");
    if (_nbins_response < 1)  throw new H2OIllegalArgumentException("Number of bins for response must be >= 1");
    Vec x = _dataset.vec(_predictor);
    if (x == null)            throw new H2OIllegalArgumentException("Predictor column " + _predictor + " not found");
    if (x.cardinality() > _nbins_predictor) {
      Interaction in = new Interaction();
      in._source_frame = _dataset._key;
      in._factor_columns = new String[]{_predictor};
      in._max_factors = _nbins_predictor -1;
      in.execImpl(null);
      x = in._job._result.get().anyVec();
    } else if (x.isInt() && (x.max() - x.min() + 1) <= _nbins_predictor) {
<<<<<<< HEAD
      x = x.toCategorical();
=======
      x = x.toCategoricalVec();
>>>>>>> 4f96ee57
    }
    Vec y = _dataset.vec(_response);
    if (y == null) throw new H2OIllegalArgumentException("Response column " + _response + " not found");
    if (y.cardinality() > _nbins_response) {
      Interaction in = new Interaction();
      in._source_frame = _dataset._key;
      in._factor_columns = new String[]{_response};
      in._max_factors = _nbins_response -1;
      in.execImpl(null);
      y = in._job._result.get().anyVec();
    } else if (y.isInt() && (y.max() - y.min() + 1) <= _nbins_response) {
<<<<<<< HEAD
      y = y.toCategorical();
=======
      y = y.toCategoricalVec();
>>>>>>> 4f96ee57
    }
    if (y!=null && y.cardinality() > 2)
      Log.warn("Response column has more than two factor levels - mean response depends on lexicographic order of factors!");
    Vec w = _dataset.vec(_weight); //can be null
    if (w != null && (!w.isNumeric() && w.min() < 0)) throw new H2OIllegalArgumentException("Observation weights must be numeric with values >= 0");

    if (x!=null) {
      _vecs[0] = x._key;
      _stats[0] = new Stats(x);
    }
    if (y!=null) {
      _vecs[1] = y._key;
      _stats[1] = new Stats(y);
    }
    Tabulate sp = w != null ? new CoOccurrence(this).doAll(x, y, w)._sp : new CoOccurrence(this).doAll(x, y)._sp;
    _count_table = sp.tabulationTwoDimTable();
    _response_table = sp.responseCharTwoDimTable();

    Log.info(_count_table.toString(2, false));
    Log.info(_response_table.toString(2, false));
    return sp;
  }

  private static class CoOccurrence extends MRTask<CoOccurrence> {
    final Tabulate _sp;
    CoOccurrence(Tabulate sp) {_sp = sp;}
    @Override
    protected void setupLocal() {
      _sp._count_data = new double[_sp.res(0)][_sp.res(1)];
      _sp._response_data = new double[_sp.res(0)][2];
    }

    @Override
    public void map(Chunk x, Chunk y) {
      map(x,y,new C0DChunk(1, x.len()));
    }
    @Override
    public void map(Chunk x, Chunk y, Chunk w) {
      for (int r=0; r<x.len(); ++r) {
        int xbin = _sp.bin(0, x.atd(r));
        int ybin = _sp.bin(1, y.atd(r));
        double weight = w.atd(r);
        if (Double.isNaN(weight)) continue;
        AtomicUtils.DoubleArray.add(_sp._count_data[xbin], ybin, weight); //increment co-occurrence count by w
        if (!y.isNA(r)) {
          AtomicUtils.DoubleArray.add(_sp._response_data[xbin], 0, weight * y.atd(r)); //add to mean response for x
          AtomicUtils.DoubleArray.add(_sp._response_data[xbin], 1, weight); //increment total for x
        }
      }
    }

    @Override
    public void reduce(CoOccurrence mrt) {
      if (_sp._response_data == mrt._sp._response_data) return;
      ArrayUtils.add(_sp._response_data, mrt._sp._response_data);
    }

    @Override
    protected void postGlobal() {
      //compute mean response
      for (int i=0; i<_sp._response_data.length; ++i) {
        _sp._response_data[i][0] /= _sp._response_data[i][1];
      }
    }
  }

  public TwoDimTable tabulationTwoDimTable() {
    if (_response_data == null) return null;
    int predN = _count_data.length;
    int respN = _count_data[0].length;
    String tableHeader = "(Weighted) co-occurrence counts of '" + _predictor + "' and '" + _response + "'";
    String[] rowHeaders = new String[predN * respN];
    String[] colHeaders = new String[3]; //predictor response wcount
    String[] colTypes = new String[colHeaders.length];
    String[] colFormats = new String[colHeaders.length];

    colHeaders[0] = _predictor;
    colHeaders[1] = _response;
    colTypes[0] = "string"; colFormats[0] = "%s";
    colTypes[1] = "string"; colFormats[1] = "%s";
    colHeaders[2] = "counts";   colTypes[2] = "double"; colFormats[2] = "%f";
    TwoDimTable table = new TwoDimTable(
            tableHeader, null/*tableDescription*/, rowHeaders, colHeaders,
            colTypes, colFormats, null);

    for (int p=0; p<predN; ++p) {
      String plabel = labelForBin(0, p);
      for (int r=0; r<respN; ++r) {
        String rlabel = labelForBin(1, r);
        for (int c=0; c<3; ++c) {
          table.set(r*predN + p, 0, plabel);
          table.set(r*predN + p, 1, rlabel);
          table.set(r*predN + p, 2, _count_data[p][r]);
        }
      }
    }
    return table;
  }

  public TwoDimTable responseCharTwoDimTable() {
    if (_response_data == null) return null;
    String tableHeader = "Mean value of '" + _response  + "' and (weighted) counts for '" + _predictor + "' values";
    int predN = _count_data.length;
    String[] rowHeaders = new String[predN]; //X
    String[] colHeaders = new String[3];    //Y
    String[] colTypes = new String[colHeaders.length];
    String[] colFormats = new String[colHeaders.length];

    colHeaders[0] = _predictor;
    colTypes[0] = "string"; colFormats[0] = "%s";
    colHeaders[1] = "mean " + _response; colTypes[2] = "double"; colFormats[2] = "%f";
    colHeaders[2] = "counts";            colTypes[1] = "double"; colFormats[1] = "%f";

    TwoDimTable table = new TwoDimTable(
            tableHeader, null/*tableDescription*/, rowHeaders, colHeaders,
            colTypes, colFormats, null);

    for (int p=0; p<predN; ++p) {
      String plabel = labelForBin(0, p);
      table.set(p, 0, plabel);
      table.set(p, 1, _response_data[p][0]);
      table.set(p, 2, _response_data[p][1]);
    }
    return table;
  }
}<|MERGE_RESOLUTION|>--- conflicted
+++ resolved
@@ -115,11 +115,7 @@
       in.execImpl(null);
       x = in._job._result.get().anyVec();
     } else if (x.isInt() && (x.max() - x.min() + 1) <= _nbins_predictor) {
-<<<<<<< HEAD
-      x = x.toCategorical();
-=======
       x = x.toCategoricalVec();
->>>>>>> 4f96ee57
     }
     Vec y = _dataset.vec(_response);
     if (y == null) throw new H2OIllegalArgumentException("Response column " + _response + " not found");
@@ -131,11 +127,7 @@
       in.execImpl(null);
       y = in._job._result.get().anyVec();
     } else if (y.isInt() && (y.max() - y.min() + 1) <= _nbins_response) {
-<<<<<<< HEAD
-      y = y.toCategorical();
-=======
       y = y.toCategoricalVec();
->>>>>>> 4f96ee57
     }
     if (y!=null && y.cardinality() > 2)
       Log.warn("Response column has more than two factor levels - mean response depends on lexicographic order of factors!");
