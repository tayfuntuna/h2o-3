import sys
sys.path.insert(1,"../../../")
import h2o
from tests import pyunit_utils



import random

def random_attack():
<<<<<<< HEAD
    
    

    def attack(train, x):
        kwargs = {}

        # randomly select parameters and their corresponding values
        kwargs['k'] = random.randint(1,20)
        if random.randint(0,1): kwargs['model_id'] = "my_model"
        if random.randint(0,1): kwargs['max_iterations'] = random.randint(1,1000)
        if random.randint(0,1): kwargs['standardize'] = [True, False][random.randint(0,1)]
        if random.randint(0,1):
            method = random.randint(0,3)
            if method == 3:
                s = []
                for p in range(kwargs['k']):
                    s.append([random.uniform(train[c].mean()-100,train[c].mean()+100) for c in x])
                print "s: {0}".format(s)
                start = h2o.H2OFrame.fromPython(s)
                kwargs['user_points'] = start
            else:
                kwargs['init'] = ["Furthest","Random", "PlusPlus"][method]
        if random.randint(0,1): kwargs['seed'] = random.randint(1,10000)

        # display the parameters and their corresponding values
        print "-----------------------"
        print "x: {0}".format(x)
        for k, v in zip(kwargs.keys(), kwargs.values()):
            if k == 'user_points':
                print k + ": "
                start.show()
            else:
                print k + ": {0}".format(v)
        h2o.kmeans(x=train[x],  **kwargs)
        print "-----------------------"

    print "Import and data munging..."
    ozone = h2o.import_file(path=tests.locate("smalldata/glm_test/ozone.csv"))

    for i in range(50):
        attack(ozone, random.sample([0,1,2,3],random.randint(1,4)))
=======


  from h2o.estimators.kmeans import H2OKMeansEstimator

  def attack(train, x):
    kwargs = {}

    # randomly select parameters and their corresponding values
    kwargs['k'] = random.randint(2,20)
    if random.randint(0,1): kwargs['model_id'] = "my_model"
    if random.randint(0,1): kwargs['max_iterations'] = random.randint(1,1000)
    if random.randint(0,1): kwargs['standardize'] = [True, False][random.randint(0,1)]
    if random.randint(0,1):
      method = random.randint(0,3)
      if method == 3:
        s = [[random.uniform(train[c].mean()-100,train[c].mean()+100) for p in range(kwargs['k'])] for c in x]
        print "s: {0}".format(s)
        start = h2o.H2OFrame(python_obj=s)
        kwargs['user_points'] = start
      else:
        kwargs['init'] = ["Furthest","Random", "PlusPlus"][method]
    if random.randint(0,1): kwargs['seed'] = random.randint(1,10000)

    # display the parameters and their corresponding values
    print "-----------------------"
    print "x: {0}".format(x)
    for k, v in zip(kwargs.keys(), kwargs.values()):
      if k == 'user_points':
        print k + ": "
        start.show()
      else:
        print k + ": {0}".format(v)


    H2OKMeansEstimator(**kwargs).train(x=x, training_frame=train)
    print "-----------------------"

  print "Import and data munging..."
  ozone = h2o.import_file(path=pyunit_utils.locate("smalldata/glm_test/ozone.csv"))
  for i in range(50):
    attack(ozone, random.sample([0,1,2,3],random.randint(2,4)))


>>>>>>> 7e9457a9

if __name__ == "__main__":
  pyunit_utils.standalone_test(random_attack)
else:
  random_attack()<|MERGE_RESOLUTION|>--- conflicted
+++ resolved
@@ -8,49 +8,6 @@
 import random
 
 def random_attack():
-<<<<<<< HEAD
-    
-    
-
-    def attack(train, x):
-        kwargs = {}
-
-        # randomly select parameters and their corresponding values
-        kwargs['k'] = random.randint(1,20)
-        if random.randint(0,1): kwargs['model_id'] = "my_model"
-        if random.randint(0,1): kwargs['max_iterations'] = random.randint(1,1000)
-        if random.randint(0,1): kwargs['standardize'] = [True, False][random.randint(0,1)]
-        if random.randint(0,1):
-            method = random.randint(0,3)
-            if method == 3:
-                s = []
-                for p in range(kwargs['k']):
-                    s.append([random.uniform(train[c].mean()-100,train[c].mean()+100) for c in x])
-                print "s: {0}".format(s)
-                start = h2o.H2OFrame.fromPython(s)
-                kwargs['user_points'] = start
-            else:
-                kwargs['init'] = ["Furthest","Random", "PlusPlus"][method]
-        if random.randint(0,1): kwargs['seed'] = random.randint(1,10000)
-
-        # display the parameters and their corresponding values
-        print "-----------------------"
-        print "x: {0}".format(x)
-        for k, v in zip(kwargs.keys(), kwargs.values()):
-            if k == 'user_points':
-                print k + ": "
-                start.show()
-            else:
-                print k + ": {0}".format(v)
-        h2o.kmeans(x=train[x],  **kwargs)
-        print "-----------------------"
-
-    print "Import and data munging..."
-    ozone = h2o.import_file(path=tests.locate("smalldata/glm_test/ozone.csv"))
-
-    for i in range(50):
-        attack(ozone, random.sample([0,1,2,3],random.randint(1,4)))
-=======
 
 
   from h2o.estimators.kmeans import H2OKMeansEstimator
@@ -94,7 +51,6 @@
     attack(ozone, random.sample([0,1,2,3],random.randint(2,4)))
 
 
->>>>>>> 7e9457a9
 
 if __name__ == "__main__":
   pyunit_utils.standalone_test(random_attack)
